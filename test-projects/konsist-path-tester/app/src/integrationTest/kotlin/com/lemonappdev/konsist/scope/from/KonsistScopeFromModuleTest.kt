--- conflicted
+++ resolved
@@ -23,11 +23,8 @@
                 "$appIntegrationTestSourceSetDirectory/konsist/helper/ext/KoScopeExt.kt",
                 "$appIntegrationTestSourceSetDirectory/konsist/helper/util/PathProvider.kt",
                 "$appIntegrationTestSourceSetDirectory/konsist/koclass/KoClassDeclarationForHasTestTest.kt",
-<<<<<<< HEAD
+                "$appIntegrationTestSourceSetDirectory/konsist/kofile/KoFileForModuleName.kt",
                 "$appIntegrationTestSourceSetDirectory/konsist/kofile/KoFileForSourceSetName.kt",
-=======
-                "$appIntegrationTestSourceSetDirectory/konsist/kofile/KoFileForModuleName.kt",
->>>>>>> f43005e9
                 "$appIntegrationTestSourceSetDirectory/konsist/scope/KonsistOperatorTest.kt",
                 "$appIntegrationTestSourceSetDirectory/konsist/scope/KonsistSliceTest.kt",
                 "$appIntegrationTestSourceSetDirectory/konsist/scope/KonsistToStringTest.kt",
@@ -79,11 +76,8 @@
                 "$appIntegrationTestSourceSetDirectory/konsist/helper/ext/KoScopeExt.kt",
                 "$appIntegrationTestSourceSetDirectory/konsist/helper/util/PathProvider.kt",
                 "$appIntegrationTestSourceSetDirectory/konsist/koclass/KoClassDeclarationForHasTestTest.kt",
-<<<<<<< HEAD
+                "$appIntegrationTestSourceSetDirectory/konsist/kofile/KoFileForModuleName.kt",
                 "$appIntegrationTestSourceSetDirectory/konsist/kofile/KoFileForSourceSetName.kt",
-=======
-                "$appIntegrationTestSourceSetDirectory/konsist/kofile/KoFileForModuleName.kt",
->>>>>>> f43005e9
                 "$appIntegrationTestSourceSetDirectory/konsist/scope/KonsistOperatorTest.kt",
                 "$appIntegrationTestSourceSetDirectory/konsist/scope/KonsistSliceTest.kt",
                 "$appIntegrationTestSourceSetDirectory/konsist/scope/KonsistToStringTest.kt",
