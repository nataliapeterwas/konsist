--- conflicted
+++ resolved
@@ -12,14 +12,8 @@
     @Test
     fun `withPackage() returns declaration reside in any package`() {
         // given
-<<<<<<< HEAD
-        val samplePackage = "com.sample.samplepackage"
         val declaration1: KoResideInOrOutsidePackageProvider = mockk {
-            every { packagee } returns samplePackage
-=======
-        val declaration1: KoDeclarationImpl = mockk {
             every { packagee } returns mockk()
->>>>>>> d99b6b89
         }
         val declaration2: KoResideInOrOutsidePackageProvider = mockk {
             every { packagee } returns null
@@ -81,14 +75,8 @@
     @Test
     fun `withoutPackage() returns declaration reside in any package`() {
         // given
-<<<<<<< HEAD
-        val samplePackage = "com.sample.samplepackage"
         val declaration1: KoResideInOrOutsidePackageProvider = mockk {
-            every { packagee } returns samplePackage
-=======
-        val declaration1: KoDeclarationImpl = mockk {
             every { packagee } returns mockk()
->>>>>>> d99b6b89
         }
         val declaration2: KoResideInOrOutsidePackageProvider = mockk {
             every { packagee } returns null
