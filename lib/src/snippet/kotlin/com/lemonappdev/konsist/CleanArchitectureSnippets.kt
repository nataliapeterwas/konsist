--- conflicted
+++ resolved
@@ -38,14 +38,9 @@
             .classes()
             .withNameEndingWith("UseCase")
             .assert {
-<<<<<<< HEAD
-                val function = it.functions().first()
-                it.countDeclarations() == 1 && function.name == "invoke" && function.isPublicOrDefault
-=======
-                it.numDeclarations() == 1 && it.containsFunction { function ->
+                it.countDeclarations() == 1 && it.containsFunction { function ->
                     function.name == "invoke" && function.isPublicOrDefault && function.hasOperatorModifier
                 }
->>>>>>> becd8abe
             }
     }
 
