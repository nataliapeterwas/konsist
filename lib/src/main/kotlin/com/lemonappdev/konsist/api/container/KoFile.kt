--- conflicted
+++ resolved
@@ -140,21 +140,20 @@
     fun resideInRootProjectPath(path: String): Boolean
 
     /**
-<<<<<<< HEAD
+     * Whether file reside in module.
+     *
+     * @param module The name of the module to check. If this is the top-module, use "root".
+     * @return `true` if a file resides in the specified module, `false` otherwise.
+     */
+    fun resideInModule(module: String): Boolean
+
+    /**
      * Whether file reside in source set.
      *
      * @param sourceSet The name of the source set to check.
      * @return `true` if a file resides in the specified source set, `false` otherwise.
      */
     fun resideInSourceSet(sourceSet: String): Boolean
-=======
-     * Whether file reside in module.
-     *
-     * @param module The name of the module to check. If this is the top-module, use "root".
-     * @return `true` if a file resides in the specified module, `false` otherwise.
-     */
-    fun resideInModule(module: String): Boolean
->>>>>>> f43005e9
 
     /**
      * Name of the file with prefix.
