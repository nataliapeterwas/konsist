--- conflicted
+++ resolved
@@ -8,14 +8,8 @@
 interface KoLocalPropertyProvider : KoBaseProvider {
     /**
      * The local properties present in the declaration.
-<<<<<<< HEAD
-     * @return a list of [KoPropertyDeclaration] representing the local properties in the declaration.
      */
-    fun localProperties(): List<KoPropertyDeclaration>
-=======
-     */
-    val localProperties: Sequence<KoPropertyDeclaration>
->>>>>>> 4d412767
+    val localProperties: List<KoPropertyDeclaration>
 
     /**
      * Checks whether the declaration contains a local property with the specified name.
