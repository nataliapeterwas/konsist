package com.lemonappdev.konsist.api.declaration

import com.lemonappdev.konsist.api.provider.KoAnnotationDeclarationProvider
import com.lemonappdev.konsist.api.provider.KoConstructorsProvider
import com.lemonappdev.konsist.api.provider.KoDeclarationFullyQualifiedNameProvider
import com.lemonappdev.konsist.api.provider.KoHasTestProvider
import com.lemonappdev.konsist.api.provider.KoModifierProvider
import com.lemonappdev.konsist.api.provider.KoPackageDeclarationProvider
import com.lemonappdev.konsist.api.provider.KoParentClassProvider
import com.lemonappdev.konsist.api.provider.KoParentInterfaceProvider
import com.lemonappdev.konsist.api.provider.KoParentProvider
import com.lemonappdev.konsist.api.provider.KoPrimaryConstructorProvider
import com.lemonappdev.konsist.api.provider.KoRepresentsTypeProvider
import com.lemonappdev.konsist.api.provider.KoSecondaryConstructorsProvider
import com.lemonappdev.konsist.api.provider.KoTopLevelProvider
import com.lemonappdev.konsist.core.declaration.provider.KoClassCoreProvider
import com.lemonappdev.konsist.core.declaration.provider.KoDeclarationCoreProvider
import com.lemonappdev.konsist.core.declaration.provider.KoFunctionCoreProvider
import com.lemonappdev.konsist.core.declaration.provider.KoInterfaceCoreProvider
import com.lemonappdev.konsist.core.declaration.provider.KoObjectCoreProvider
import com.lemonappdev.konsist.core.declaration.provider.KoPropertyCoreProvider

/**
 * Represents a Kotlin class declaration.
 */
<<<<<<< HEAD
interface KoClassDeclaration :
    KoBaseDeclaration,
    KoDeclarationCoreProvider,
    KoClassCoreProvider,
    KoInterfaceCoreProvider,
    KoObjectCoreProvider,
    KoPropertyCoreProvider,
    KoFunctionCoreProvider,
    KoParentProvider,
    KoAnnotationDeclarationProvider,
    KoPackageDeclarationProvider,
    KoDeclarationFullyQualifiedNameProvider,
    KoModifierProvider,
    KoTopLevelProvider,
    KoRepresentsTypeProvider,
    KoPrimaryConstructorProvider,
    KoParentClassProvider,
    KoParentInterfaceProvider,
    KoSecondaryConstructorsProvider,
    KoConstructorsProvider,
    KoHasTestProvider
=======
interface KoClassDeclaration : KoComplexDeclaration {
    /**
     * The parents of the class.
     */
    val parents: List<KoParentDeclaration>

    /**
     * The parent interfaces of the class.
     */
    val parentInterfaces: List<KoParentDeclaration>

    /**
     * The parent class of the class.
     */
    val parentClass: KoParentDeclaration?

    /**
     * The primary constructor of the class.
     */
    val primaryConstructor: KoPrimaryConstructorDeclaration?

    /**
     * The secondary constructors of the class.
     */
    val secondaryConstructors: List<KoSecondaryConstructorDeclaration>

    /**
     * The all primary and secondary constructors of the class.
     */
    val allConstructors: List<KoConstructorDeclaration>

    /**
     * The init blocks of the class.
     */
    val initBlocks: List<KoInitBlockDeclaration>?

    /**
     * The number of init blocks in class.
     */
    val numInitBlocks: Int

    /**
     * Whatever class has `enum` modifier.
     *
     * @return `true` if the class has the `enum` modifier, `false` otherwise.
     */
    fun hasEnumModifier(): Boolean

    /**
     * Whatever class has `sealed` modifier.
     *
     * @return `true` if the class has the `sealed` modifier, `false` otherwise.
     */
    fun hasSealedModifier(): Boolean

    /**
     * Whatever class has `inner` modifier.
     *
     * @return `true` if the class has the `inner` modifier, `false` otherwise.
     */
    fun hasInnerModifier(): Boolean

    /**
     * Whatever class has `value` modifier.
     *
     * @return `true` if the class has the `value` modifier, `false` otherwise.
     */
    fun hasValueModifier(): Boolean

    /**
     * Whatever class has `annotation` modifier.
     *
     * @return `true` if the class has the `annotation` modifier, `false` otherwise.
     */
    fun hasAnnotationModifier(): Boolean

    /**
     * Whatever class has `data` modifier.
     *
     * @return `true` if the class has the `data` modifier, `false` otherwise.
     */
    fun hasDataModifier(): Boolean

    /**
     * Whatever class has `actual` modifier.
     *
     * @return `true` if the class has the `actual` modifier, `false` otherwise.
     */
    fun hasActualModifier(): Boolean

    /**
     * Whatever class has `expect` modifier.
     *
     * @return `true` if the class has the `expect` modifier, `false` otherwise.
     */
    fun hasExpectModifier(): Boolean

    /**
     * Whatever class has `abstract` modifier.
     *
     * @return `true` if the class has the `abstract` modifier, `false` otherwise.
     */
    fun hasAbstractModifier(): Boolean

    /**
     * Whatever class has `open` modifier.
     *
     * @return `true` if the class has the `open` modifier, `false` otherwise.
     */
    fun hasOpenModifier(): Boolean

    /**
     * Whatever class has `final` modifier.
     *
     * @return `true` if the class has the `final` modifier, `false` otherwise.
     */
    fun hasFinalModifier(): Boolean

    /**
     * Whatever class has primary constructor.
     *
     * @return `true` if the class has primary constructor, `false` otherwise.
     */
    fun hasPrimaryConstructor(): Boolean

    /**
     * Whatever class has secondary constructors.
     *
     * @return `true` if the class has secondary constructors, `false` otherwise.
     */
    fun hasSecondaryConstructors(): Boolean

    /**
     * Whatever class has parent class.
     *
     * @param name the name of the parent class to check (optional).
     * @return `true` if the class has the specified parent class (or any parent class if [name] is `null`), `false` otherwise.
     */
    fun hasParentClass(name: String? = null): Boolean

    /**
     * Whatever class has parent interfaces.
     *
     * @param names the names of the parent interfaces to check.
     * @return `true` if the class has parent interfaces with the specified names (or any parent interface if [names] is empty),
     * `false` otherwise.
     */
    fun hasParentInterfaces(vararg names: String): Boolean

    /**
     * Whatever class has parents.
     *
     * @param names the names of the parents to check.
     * @return `true` if the class has parents with the specified names (or any parent if [names] is empty), `false` otherwise.
     */
    fun hasParents(vararg names: String): Boolean

    /**
     * Whatever class has init blocks.
     *
     * @return `true` if the class has init block(s), `false` otherwise.
     */
    fun hasInitBlocks(): Boolean

    /**
     * Whatever class has a Test.
     *
     * @param testFileNameSuffix the suffix of the test file name. By default, "Test".
     * @param moduleName         the name of the module to check (optional).
     * @param sourceSetName      the name of the source set to check (optional).
     * @return `true` if the class has a test, `false` otherwise.
     */
    fun hasTest(testFileNameSuffix: String = "Test", moduleName: String? = null, sourceSetName: String? = null): Boolean
}
>>>>>>> 26567b83
<|MERGE_RESOLUTION|>--- conflicted
+++ resolved
@@ -23,7 +23,6 @@
 /**
  * Represents a Kotlin class declaration.
  */
-<<<<<<< HEAD
 interface KoClassDeclaration :
     KoBaseDeclaration,
     KoDeclarationCoreProvider,
@@ -44,38 +43,7 @@
     KoParentInterfaceProvider,
     KoSecondaryConstructorsProvider,
     KoConstructorsProvider,
-    KoHasTestProvider
-=======
-interface KoClassDeclaration : KoComplexDeclaration {
-    /**
-     * The parents of the class.
-     */
-    val parents: List<KoParentDeclaration>
-
-    /**
-     * The parent interfaces of the class.
-     */
-    val parentInterfaces: List<KoParentDeclaration>
-
-    /**
-     * The parent class of the class.
-     */
-    val parentClass: KoParentDeclaration?
-
-    /**
-     * The primary constructor of the class.
-     */
-    val primaryConstructor: KoPrimaryConstructorDeclaration?
-
-    /**
-     * The secondary constructors of the class.
-     */
-    val secondaryConstructors: List<KoSecondaryConstructorDeclaration>
-
-    /**
-     * The all primary and secondary constructors of the class.
-     */
-    val allConstructors: List<KoConstructorDeclaration>
+    KoHasTestProvider {
 
     /**
      * The init blocks of the class.
@@ -88,136 +56,9 @@
     val numInitBlocks: Int
 
     /**
-     * Whatever class has `enum` modifier.
-     *
-     * @return `true` if the class has the `enum` modifier, `false` otherwise.
-     */
-    fun hasEnumModifier(): Boolean
-
-    /**
-     * Whatever class has `sealed` modifier.
-     *
-     * @return `true` if the class has the `sealed` modifier, `false` otherwise.
-     */
-    fun hasSealedModifier(): Boolean
-
-    /**
-     * Whatever class has `inner` modifier.
-     *
-     * @return `true` if the class has the `inner` modifier, `false` otherwise.
-     */
-    fun hasInnerModifier(): Boolean
-
-    /**
-     * Whatever class has `value` modifier.
-     *
-     * @return `true` if the class has the `value` modifier, `false` otherwise.
-     */
-    fun hasValueModifier(): Boolean
-
-    /**
-     * Whatever class has `annotation` modifier.
-     *
-     * @return `true` if the class has the `annotation` modifier, `false` otherwise.
-     */
-    fun hasAnnotationModifier(): Boolean
-
-    /**
-     * Whatever class has `data` modifier.
-     *
-     * @return `true` if the class has the `data` modifier, `false` otherwise.
-     */
-    fun hasDataModifier(): Boolean
-
-    /**
-     * Whatever class has `actual` modifier.
-     *
-     * @return `true` if the class has the `actual` modifier, `false` otherwise.
-     */
-    fun hasActualModifier(): Boolean
-
-    /**
-     * Whatever class has `expect` modifier.
-     *
-     * @return `true` if the class has the `expect` modifier, `false` otherwise.
-     */
-    fun hasExpectModifier(): Boolean
-
-    /**
-     * Whatever class has `abstract` modifier.
-     *
-     * @return `true` if the class has the `abstract` modifier, `false` otherwise.
-     */
-    fun hasAbstractModifier(): Boolean
-
-    /**
-     * Whatever class has `open` modifier.
-     *
-     * @return `true` if the class has the `open` modifier, `false` otherwise.
-     */
-    fun hasOpenModifier(): Boolean
-
-    /**
-     * Whatever class has `final` modifier.
-     *
-     * @return `true` if the class has the `final` modifier, `false` otherwise.
-     */
-    fun hasFinalModifier(): Boolean
-
-    /**
-     * Whatever class has primary constructor.
-     *
-     * @return `true` if the class has primary constructor, `false` otherwise.
-     */
-    fun hasPrimaryConstructor(): Boolean
-
-    /**
-     * Whatever class has secondary constructors.
-     *
-     * @return `true` if the class has secondary constructors, `false` otherwise.
-     */
-    fun hasSecondaryConstructors(): Boolean
-
-    /**
-     * Whatever class has parent class.
-     *
-     * @param name the name of the parent class to check (optional).
-     * @return `true` if the class has the specified parent class (or any parent class if [name] is `null`), `false` otherwise.
-     */
-    fun hasParentClass(name: String? = null): Boolean
-
-    /**
-     * Whatever class has parent interfaces.
-     *
-     * @param names the names of the parent interfaces to check.
-     * @return `true` if the class has parent interfaces with the specified names (or any parent interface if [names] is empty),
-     * `false` otherwise.
-     */
-    fun hasParentInterfaces(vararg names: String): Boolean
-
-    /**
-     * Whatever class has parents.
-     *
-     * @param names the names of the parents to check.
-     * @return `true` if the class has parents with the specified names (or any parent if [names] is empty), `false` otherwise.
-     */
-    fun hasParents(vararg names: String): Boolean
-
-    /**
      * Whatever class has init blocks.
      *
      * @return `true` if the class has init block(s), `false` otherwise.
      */
     fun hasInitBlocks(): Boolean
-
-    /**
-     * Whatever class has a Test.
-     *
-     * @param testFileNameSuffix the suffix of the test file name. By default, "Test".
-     * @param moduleName         the name of the module to check (optional).
-     * @param sourceSetName      the name of the source set to check (optional).
-     * @return `true` if the class has a test, `false` otherwise.
-     */
-    fun hasTest(testFileNameSuffix: String = "Test", moduleName: String? = null, sourceSetName: String? = null): Boolean
-}
->>>>>>> 26567b83
+    }