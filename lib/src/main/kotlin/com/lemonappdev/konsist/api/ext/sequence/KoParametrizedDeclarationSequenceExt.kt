--- conflicted
+++ resolved
@@ -7,7 +7,7 @@
  *
  * @return A sequence containing declarations with any parameter.
  */
-fun <T : KoParametrizedDeclaration> Sequence<T>.withParameters(): Sequence<T> = filter { it.parameters.isNotEmpty() }
+fun <T : KoParametersProvider> Sequence<T>.withParameters(): Sequence<T> = filter { it.parameters.isNotEmpty() }
 
 /**
  * A sequence containing declarations with specified parameters.
@@ -16,16 +16,8 @@
  * @param names The names of the parameters to include.
  * @return A sequence containing declarations with all the specified parameters.
  */
-<<<<<<< HEAD
-fun <T : KoParametersProvider> Sequence<T>.withParameters(vararg names: String): Sequence<T> = filter {
-    when {
-        names.isEmpty() -> it.parameters.isNotEmpty()
-        else -> names.all { name -> it.hasParameterNamed(name) }
-    }
-=======
-fun <T : KoParametrizedDeclaration> Sequence<T>.withAllParameters(name: String, vararg names: String): Sequence<T> = filter {
+fun <T : KoParametersProvider> Sequence<T>.withAllParameters(name: String, vararg names: String): Sequence<T> = filter {
     it.hasParameterNamed(name) && names.all { name -> it.hasParameterNamed(name) }
->>>>>>> 1ea3c7a1
 }
 
 /**
@@ -44,7 +36,7 @@
  *
  * @return A sequence containing declarations with no parameters.
  */
-fun <T : KoParametrizedDeclaration> Sequence<T>.withoutParameters(): Sequence<T> = filter { it.parameters.isEmpty() }
+fun <T : KoParametersProvider> Sequence<T>.withoutParameters(): Sequence<T> = filter { it.parameters.isEmpty() }
 
 /**
  * Sequence containing all declarations without all specified parameters.
@@ -53,7 +45,7 @@
  * @param names The names of the parameters to exclude.
  * @return A sequence containing declarations without all the specified parameters.
  */
-fun <T : KoParametrizedDeclaration> Sequence<T>.withoutAllParameters(name: String, vararg names: String): Sequence<T> = filter {
+fun <T : KoParametersProvider> Sequence<T>.withoutAllParameters(name: String, vararg names: String): Sequence<T> = filter {
     !it.hasParameterNamed(name) && names.none { name -> it.hasParameterNamed(name) }
 }
 
@@ -64,17 +56,10 @@
  * @param names The names of the parameters to exclude.
  * @return A sequence containing declarations without at least one of the specified parameters.
  */
-<<<<<<< HEAD
-fun <T : KoParametersProvider> Sequence<T>.withoutParameters(vararg names: String): Sequence<T> = filter {
-    when {
-        names.isEmpty() -> it.parameters.isEmpty()
-        else -> names.none { name -> it.hasParameterNamed(name) }
-=======
-fun <T : KoParametrizedDeclaration> Sequence<T>.withoutSomeParameters(name: String, vararg names: String): Sequence<T> = filter {
+fun <T : KoParametersProvider> Sequence<T>.withoutSomeParameters(name: String, vararg names: String): Sequence<T> = filter {
     !it.hasParameterNamed(name) && if (names.isNotEmpty()) {
         names.any { name -> !it.hasParameterNamed(name) }
     } else {
         true
->>>>>>> 1ea3c7a1
     }
 }