--- conflicted
+++ resolved
@@ -33,96 +33,7 @@
     val explicitType: KoTypeDeclaration?
 
     /**
-<<<<<<< HEAD
-     * Whatever property has a type.
-=======
-     * Receiver type of the property.
-     */
-    val receiverType: KoTypeDeclaration?
-
-    /**
-     * Whether the property has lateinit modifier.
-     *
-     * @return `true` if the property has the `lateinit` modifier, `false` otherwise.
-     */
-    fun hasLateinitModifier(): Boolean
-
-    /**
-     * Whether the property has override modifier.
-     *
-     * @return `true` if the property has the `override` modifier, `false` otherwise.
-     */
-    fun hasOverrideModifier(): Boolean
-
-    /**
-     * Whether the property has abstract modifier.
-     *
-     * @return `true` if the property has the `abstract` modifier, `false` otherwise.
-     */
-    fun hasAbstractModifier(): Boolean
-
-    /**
-     * Whether the property has open modifier.
-     *
-     * @return `true` if the property has the `open` modifier, `false` otherwise.
-     */
-    fun hasOpenModifier(): Boolean
-
-    /**
-     * Whether the property has final modifier.
-     *
-     * @return `true` if the property has the `final` modifier, `false` otherwise.
-     */
-    fun hasFinalModifier(): Boolean
-
-    /**
-     * Whether the property has actual modifier.
-     *
-     * @return `true` if the property has the `actual` modifier, `false` otherwise.
-     */
-    fun hasActualModifier(): Boolean
-
-    /**
-     * Whether the property has expect modifier.
-     *
-     * @return `true` if the property has the `expect` modifier, `false` otherwise.
-     */
-    fun hasExpectModifier(): Boolean
-
-    /**
-     * Whether the property has const modifier.
-     *
-     * @return `true` if the property has the `const` modifier, `false` otherwise.
-     */
-    fun hasConstModifier(): Boolean
-
-    /**
-     * Whatever property is an extension property.
-     *
-     * @return `true` if the property is an extension property, `false` otherwise.
-     */
-    fun isExtension(): Boolean
-
-    /**
-     * Whether property has receiver type.
-     *
-     * @param name the receiver type to check.
-     * @return `true` if the property has receiver type with the specified name (or any receiver type if [name] is null),
-     * `false` otherwise.
-     */
-    fun hasReceiverType(name: String? = null): Boolean
-
-    /**
-     * Whatever property has a delegate.
-     *
-     * @param name the name of the delegate (optional).
-     * @return `true` if the property has a delegate matching the specified name (or any delegate if [name] is `null`), `false` otherwise.
-     */
-    fun hasDelegate(name: String? = null): Boolean
-
-    /**
      * Whatever property has an explicit type.
->>>>>>> cb1da208
      *
      * @param type the type to check for (optional).
      * @return `true` if the property has the specified type (or any type if [type] is `null`), `false` otherwise.
