--- conflicted
+++ resolved
@@ -151,11 +151,7 @@
  * @param tags The KDoc tags to check for in the declarations' KDoc.
  * @return A sequence containing declarations with specified KDoc tags.
  */
-<<<<<<< HEAD
-fun <T : KoKDocProvider> Sequence<T>.withKDocWithTags(tag: KoKDocTag, vararg tags: KoKDocTag): Sequence<T> =
-=======
-fun <T : KoPsiDeclaration> Sequence<T>.withKDocWithAllTags(tag: KoKDocTag, vararg tags: KoKDocTag): Sequence<T> =
->>>>>>> 1ea3c7a1
+fun <T : KoKDocProvider> Sequence<T>.withKDocWithAllTags(tag: KoKDocTag, vararg tags: KoKDocTag): Sequence<T> =
     filter { it.kDoc?.hasTags(tag, *tags) ?: false }
 
 /**
@@ -165,11 +161,7 @@
  * @param tags The KDoc tags to check for in the declarations' KDoc.
  * @return A sequence containing declarations with at least one of the specified KDoc tags.
  */
-<<<<<<< HEAD
-fun <T : KoKDocProvider> Sequence<T>.withSomeKDocWithTags(tag: KoKDocTag, vararg tags: KoKDocTag): Sequence<T> = filter {
-=======
-fun <T : KoPsiDeclaration> Sequence<T>.withKDocWithSomeTags(tag: KoKDocTag, vararg tags: KoKDocTag): Sequence<T> = filter {
->>>>>>> 1ea3c7a1
+fun <T : KoKDocProvider> Sequence<T>.withKDocWithSomeTags(tag: KoKDocTag, vararg tags: KoKDocTag): Sequence<T> = filter {
     it.kDoc?.hasTags(tag) ?: false || tags.any { tag -> it.kDoc?.hasTags(tag) ?: false }
 }
 
@@ -178,7 +170,7 @@
  *
  * @return A sequence containing declarations without KDoc with any tag.
  */
-fun <T : KoPsiDeclaration> Sequence<T>.withoutKDocWithTags(): Sequence<T> =
+fun <T : KoKDocProvider> Sequence<T>.withoutKDocWithTags(): Sequence<T> =
     filterNot { it.kDoc?.tags?.isNotEmpty() ?: false }
 
 /**
@@ -189,11 +181,7 @@
  * @return A sequence containing declarations without all specified KDoc tags.
  *
  */
-<<<<<<< HEAD
-fun <T : KoKDocProvider> Sequence<T>.withoutKDocWithTags(tag: KoKDocTag, vararg tags: KoKDocTag): Sequence<T> =
-=======
-fun <T : KoPsiDeclaration> Sequence<T>.withoutKDocWithAllTags(tag: KoKDocTag, vararg tags: KoKDocTag): Sequence<T> =
->>>>>>> 1ea3c7a1
+fun <T : KoKDocProvider> Sequence<T>.withoutKDocWithAllTags(tag: KoKDocTag, vararg tags: KoKDocTag): Sequence<T> =
     filterNot { it.kDoc?.hasTags(tag, *tags) ?: false }
 
 /**
