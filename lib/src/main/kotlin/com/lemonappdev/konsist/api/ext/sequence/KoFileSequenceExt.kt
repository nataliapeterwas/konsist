--- conflicted
+++ resolved
@@ -165,7 +165,6 @@
 }
 
 /**
-<<<<<<< HEAD
  * Sequence containing files that have module.
  *
  * @param modules The modules to include.
@@ -186,13 +185,10 @@
 }
 
 /**
- * Sequence containing declarations that have imports.
-=======
  * Sequence containing files that have imports.
  *
  * @param imports The import(s) to include.
  * @return A sequence containing files that have the specified import(s) (or any import if [imports] is empty).
->>>>>>> f27c34cd
  */
 fun Sequence<KoFile>.withImports(vararg imports: String): Sequence<KoFile> = filter {
     when {
