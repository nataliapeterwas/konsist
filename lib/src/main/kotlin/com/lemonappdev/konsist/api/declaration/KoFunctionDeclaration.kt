--- conflicted
+++ resolved
@@ -17,7 +17,6 @@
 /**
  * Represents a Kotlin function declaration.
  */
-<<<<<<< HEAD
 interface KoFunctionDeclaration :
     KoBaseDeclaration,
     KoAnnotationDeclarationProvider,
@@ -32,131 +31,11 @@
     KoLocalPropertyProvider,
     KoExtensionProvider,
     KoReturnTypeProvider,
-    KoReceiverTypeProvider
-=======
-interface KoFunctionDeclaration : KoParametrizedDeclaration, KoLocalClassProvider, KoLocalFunctionProvider, KoLocalPropertyProvider {
-    /**
-     * Explicit return type of the function.
-     */
-    val explicitReturnType: KoTypeDeclaration?
-
-    /**
-     * Receiver type of the function.
-     */
-    val receiverType: KoTypeDeclaration?
-
+    KoReceiverTypeProvider {
     /**
      * Whether this function has implementation.
      *
      * @return `true` if the function has the implementation, `false` otherwise.
      */
     fun hasImplementation(): Boolean
-
-    /**
-     * Whether this function has operator modifier.
-     *
-     * @return `true` if the function has the `operator` modifier, `false` otherwise.
-     */
-    fun hasOperatorModifier(): Boolean
-
-    /**
-     * Whether this function has inline modifier.
-     *
-     * @return `true` if the function has the `inline` modifier, `false` otherwise.
-     */
-    fun hasInlineModifier(): Boolean
-
-    /**
-     * Whether this function has tailrec modifier.
-     *
-     * @return `true` if the function has the `tailrec` modifier, `false` otherwise.
-     */
-    fun hasTailrecModifier(): Boolean
-
-    /**
-     * Whether this function has infix modifier.
-     *
-     * @return `true` if the function has the `infix` modifier, `false` otherwise.
-     */
-    fun hasInfixModifier(): Boolean
-
-    /**
-     * Whether this function has external modifier.
-     *
-     * @return `true` if the function has the `external` modifier, `false` otherwise.
-     */
-    fun hasExternalModifier(): Boolean
-
-    /**
-     * Whether this function has suspend modifier.
-     *
-     * @return `true` if the function has the `suspend` modifier, `false` otherwise.
-     */
-    fun hasSuspendModifier(): Boolean
-
-    /**
-     * Whether this function has open modifier.
-     *
-     * @return `true` if the function has the `open` modifier, `false` otherwise.
-     */
-    fun hasOpenModifier(): Boolean
-
-    /**
-     * Whether this function has override modifier.
-     *
-     * @return `true` if the function has the `override` modifier, `false` otherwise.
-     */
-    fun hasOverrideModifier(): Boolean
-
-    /**
-     * Whether this function has final modifier.
-     *
-     * @return `true` if the function has the `final` modifier, `false` otherwise.
-     */
-    fun hasFinalModifier(): Boolean
-
-    /**
-     * Whether this function has abstract modifier.
-     *
-     * @return `true` if the function has the `abstract` modifier, `false` otherwise.
-     */
-    fun hasAbstractModifier(): Boolean
-
-    /**
-     * Whether this function has actual modifier.
-     *
-     * @return `true` if the function has the `actual` modifier, `false` otherwise.
-     */
-    fun hasActualModifier(): Boolean
-
-    /**
-     * Whether this function has expect modifier.
-     *
-     * @return `true` if the function has the `expect` modifier, `false` otherwise.
-     */
-    fun hasExpectModifier(): Boolean
-
-    /**
-     * Whether this function is an extension function.
-     *
-     * @return `true` if the function is an extension function, `false` otherwise.
-     */
-    fun isExtension(): Boolean
-
-    /**
-     * Whether this function has receiver type.
-     *
-     * @param name the receiver type to check.
-     * @return `true` if the function has receiver type with the specified name (or any receiver type if [name] is null),
-     * `false` otherwise.
-     */
-    fun hasReceiverType(name: String? = null): Boolean
-
-    /**
-     * Whether this function has an explicit return type.
-     *
-     * @return `true` if the function has the explicit return type, `false` otherwise.
-     */
-    fun hasExplicitReturnType(): Boolean
-}
->>>>>>> cb1da208
+    }