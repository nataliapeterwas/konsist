package com.lemonappdev.konsist.core.verify

import com.lemonappdev.konsist.api.container.KoFile
import com.lemonappdev.konsist.core.exception.KoException
import com.lemonappdev.konsist.core.exception.KoInternalException

fun <E : KoFile> List<E>.assert(function: (E) -> Boolean?) {
    assert(function, true)
}

fun <E : KoFile> List<E>.assertNot(function: (E) -> Boolean?) {
    assert(function, false)
}

fun <E : KoFile> Sequence<E>.assert(function: (E) -> Boolean?) {
    this.toList().assert(function, true)
}

fun <E : KoFile> Sequence<E>.assertNot(function: (E) -> Boolean?) {
    this.toList().assert(function, false)
}

@Suppress("detekt.ThrowsCount")
private fun <E : KoFile> List<E>.assert(function: (E) -> Boolean?, positiveCheck: Boolean) {
    var lastFile: KoFile? = null

    try {
        checkIfLocalListIsEmpty(this, "File", getTestMethodNameFromFourthIndex())

<<<<<<< HEAD
        val notSuppressedFiles = this
            .filterNot { checkIfSuppressed(it, getTestMethodNameFromFifthIndex()) }
=======
        val notSuppressedFiles = localList
            .filterNot { checkIfSuppressed(it, getTestMethodNameFromFifthIndex(), "@file:Suppress(") }
>>>>>>> 4d412767

        val result = notSuppressedFiles.groupBy {
            lastFile = it
            function(it)
        }

        getResult(notSuppressedFiles, result, positiveCheck, getTestMethodNameFromFifthIndex())
    } catch (e: KoException) {
        throw e
    } catch (@Suppress("detekt.TooGenericExceptionCaught") e: Exception) {
        throw KoInternalException(e.message.orEmpty(), e, lastFile)
    }
}<|MERGE_RESOLUTION|>--- conflicted
+++ resolved
@@ -27,13 +27,8 @@
     try {
         checkIfLocalListIsEmpty(this, "File", getTestMethodNameFromFourthIndex())
 
-<<<<<<< HEAD
         val notSuppressedFiles = this
             .filterNot { checkIfSuppressed(it, getTestMethodNameFromFifthIndex()) }
-=======
-        val notSuppressedFiles = localList
-            .filterNot { checkIfSuppressed(it, getTestMethodNameFromFifthIndex(), "@file:Suppress(") }
->>>>>>> 4d412767
 
         val result = notSuppressedFiles.groupBy {
             lastFile = it
