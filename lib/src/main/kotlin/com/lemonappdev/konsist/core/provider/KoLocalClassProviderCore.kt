--- conflicted
+++ resolved
@@ -4,12 +4,8 @@
 import com.lemonappdev.konsist.api.provider.KoLocalClassProvider
 
 internal interface KoLocalClassProviderCore : KoLocalClassProvider, KoLocalDeclarationProviderCore, KoBaseProviderCore {
-<<<<<<< HEAD
-    override fun localClasses(): List<KoClassDeclaration> = localDeclarations().filterIsInstance<KoClassDeclaration>()
-=======
-    override val localClasses: Sequence<KoClassDeclaration>
+    override val localClasses: List<KoClassDeclaration>
         get() = localDeclarations.filterIsInstance<KoClassDeclaration>()
->>>>>>> 4d412767
 
     override fun containsLocalClass(name: String): Boolean = localClasses.any { it.name == name }
 }