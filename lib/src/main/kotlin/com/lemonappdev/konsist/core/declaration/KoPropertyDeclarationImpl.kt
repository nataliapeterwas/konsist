package com.lemonappdev.konsist.core.declaration

import com.lemonappdev.konsist.api.declaration.KoPropertyDeclaration
import com.lemonappdev.konsist.api.declaration.KoTypeDeclaration
import com.lemonappdev.konsist.api.provider.KoParentProvider
import com.lemonappdev.konsist.core.cache.KoDeclarationCache
import com.lemonappdev.konsist.core.provider.KoAnnotationDeclarationProviderCore
import com.lemonappdev.konsist.core.provider.KoDeclarationFullyQualifiedNameProviderCore
import com.lemonappdev.konsist.core.provider.KoDelegateProviderCore
import com.lemonappdev.konsist.core.provider.KoExtensionProviderCore
import com.lemonappdev.konsist.core.provider.KoModifierProviderCore
import com.lemonappdev.konsist.core.provider.KoPackageDeclarationProviderCore
import com.lemonappdev.konsist.core.provider.KoReceiverTypeProviderCore
import com.lemonappdev.konsist.core.provider.KoTopLevelProviderCore
import com.lemonappdev.konsist.core.provider.KoVarAndValProviderCore
import com.lemonappdev.konsist.core.util.ReceiverUtil
import org.jetbrains.kotlin.psi.KtCallableDeclaration
import org.jetbrains.kotlin.psi.KtProperty
import org.jetbrains.kotlin.psi.KtTypeParameterListOwner
import org.jetbrains.kotlin.psi.KtTypeReference

internal class KoPropertyDeclarationImpl private constructor(
    override val ktProperty: KtProperty,
    override val parentDeclaration: KoParentProvider?,
) :
    KoPropertyDeclaration,
    KoBaseDeclarationImpl(ktProperty),
    KoAnnotationDeclarationProviderCore,
    KoPackageDeclarationProviderCore,
    KoDeclarationFullyQualifiedNameProviderCore,
    KoModifierProviderCore,
    KoTopLevelProviderCore,
    KoVarAndValProviderCore,
    KoExtensionProviderCore,
    KoReceiverTypeProviderCore,
    KoDelegateProviderCore {
    override val ktTypeParameterListOwner: KtTypeParameterListOwner
        get() = ktProperty

    override val ktCallableDeclaration: KtCallableDeclaration
        get() = ktProperty

    override val delegateName: String? by lazy {
        ktProperty
            .delegateExpression
            ?.text
            ?.replace("\n", " ")
            ?.substringAfter("by ")
            ?.substringBefore("{")
            ?.removeSuffix(" ")
    }

    override val explicitType: KoTypeDeclaration? by lazy { ReceiverUtil.getType(getTypeReferences(), isExtension(), this) }

    private fun getTypeReferences(): List<KtTypeReference> = ktProperty
        .children
        .filterIsInstance<KtTypeReference>()

<<<<<<< HEAD
    override fun hasType(type: String?): Boolean = when (type) {
        null -> this.type != null
        else -> this.type?.name == type
=======
    override fun hasLateinitModifier(): Boolean = hasModifiers(KoModifier.LATEINIT)

    override fun hasOverrideModifier(): Boolean = hasModifiers(KoModifier.OVERRIDE)

    override fun hasAbstractModifier(): Boolean = hasModifiers(KoModifier.ABSTRACT)

    override fun hasOpenModifier(): Boolean = hasModifiers(KoModifier.OPEN)

    override fun hasFinalModifier(): Boolean = hasModifiers(KoModifier.FINAL)

    override fun hasActualModifier(): Boolean = hasModifiers(KoModifier.ACTUAL)

    override fun hasExpectModifier(): Boolean = hasModifiers(KoModifier.EXPECT)

    override fun hasConstModifier(): Boolean = hasModifiers(KoModifier.CONST)

    override fun isExtension(): Boolean = ktProperty.isExtensionDeclaration()

    override fun hasReceiverType(name: String?): Boolean = ReceiverUtil.hasReceiverType(receiverType, name)

    override fun hasDelegate(name: String?): Boolean = when (name) {
        null -> ktProperty.hasDelegateExpression()
        else -> delegateName == name
    }

    override fun hasExplicitType(type: String?): Boolean = when (type) {
        null -> this.explicitType != null
        else -> this.explicitType?.name == type
>>>>>>> cb1da208
    }

    internal companion object {
        private val cache: KoDeclarationCache<KoPropertyDeclaration> = KoDeclarationCache()

        internal fun getInstance(ktProperty: KtProperty, parentDeclaration: KoParentProvider?): KoPropertyDeclaration =
            cache.getOrCreateInstance(ktProperty, parentDeclaration) {
                KoPropertyDeclarationImpl(ktProperty, parentDeclaration)
            }
    }
}<|MERGE_RESOLUTION|>--- conflicted
+++ resolved
@@ -56,40 +56,9 @@
         .children
         .filterIsInstance<KtTypeReference>()
 
-<<<<<<< HEAD
-    override fun hasType(type: String?): Boolean = when (type) {
-        null -> this.type != null
-        else -> this.type?.name == type
-=======
-    override fun hasLateinitModifier(): Boolean = hasModifiers(KoModifier.LATEINIT)
-
-    override fun hasOverrideModifier(): Boolean = hasModifiers(KoModifier.OVERRIDE)
-
-    override fun hasAbstractModifier(): Boolean = hasModifiers(KoModifier.ABSTRACT)
-
-    override fun hasOpenModifier(): Boolean = hasModifiers(KoModifier.OPEN)
-
-    override fun hasFinalModifier(): Boolean = hasModifiers(KoModifier.FINAL)
-
-    override fun hasActualModifier(): Boolean = hasModifiers(KoModifier.ACTUAL)
-
-    override fun hasExpectModifier(): Boolean = hasModifiers(KoModifier.EXPECT)
-
-    override fun hasConstModifier(): Boolean = hasModifiers(KoModifier.CONST)
-
-    override fun isExtension(): Boolean = ktProperty.isExtensionDeclaration()
-
-    override fun hasReceiverType(name: String?): Boolean = ReceiverUtil.hasReceiverType(receiverType, name)
-
-    override fun hasDelegate(name: String?): Boolean = when (name) {
-        null -> ktProperty.hasDelegateExpression()
-        else -> delegateName == name
-    }
-
     override fun hasExplicitType(type: String?): Boolean = when (type) {
         null -> this.explicitType != null
         else -> this.explicitType?.name == type
->>>>>>> cb1da208
     }
 
     internal companion object {
