--- conflicted
+++ resolved
@@ -2,15 +2,7 @@
 
 import com.lemonappdev.konsist.api.declaration.KoBaseDeclaration
 import com.lemonappdev.konsist.api.declaration.KoClassDeclaration
-<<<<<<< HEAD
 import com.lemonappdev.konsist.api.provider.KoParentProvider
-=======
-import com.lemonappdev.konsist.api.declaration.KoConstructorDeclaration
-import com.lemonappdev.konsist.api.declaration.KoInitBlockDeclaration
-import com.lemonappdev.konsist.api.declaration.KoParentDeclaration
-import com.lemonappdev.konsist.api.declaration.KoPrimaryConstructorDeclaration
-import com.lemonappdev.konsist.api.declaration.KoSecondaryConstructorDeclaration
->>>>>>> 26567b83
 import com.lemonappdev.konsist.core.cache.KoDeclarationCache
 import com.lemonappdev.konsist.core.declaration.provider.KoDeclarationCoreProviderUtil
 import com.lemonappdev.konsist.core.provider.KoAnnotationDeclarationProviderCore
@@ -27,7 +19,6 @@
 import com.lemonappdev.konsist.core.provider.KoTopLevelProviderCore
 import com.lemonappdev.konsist.core.util.TagUtil
 import org.jetbrains.kotlin.psi.KtClass
-<<<<<<< HEAD
 import org.jetbrains.kotlin.psi.KtTypeParameterListOwner
 
 internal class KoClassDeclarationImpl private constructor(
@@ -51,63 +42,6 @@
 
     override val ktTypeParameterListOwner: KtTypeParameterListOwner
         get() = ktClass
-=======
-import org.jetbrains.kotlin.psi.KtDelegatedSuperTypeEntry
-import org.jetbrains.kotlin.psi.KtSuperTypeCallEntry
-import org.jetbrains.kotlin.psi.KtSuperTypeEntry
-import org.jetbrains.kotlin.psi.KtSuperTypeListEntry
-
-internal class KoClassDeclarationImpl private constructor(private val ktClass: KtClass, parentDeclaration: KoBaseDeclaration?) :
-    KoComplexDeclarationImpl(ktClass, parentDeclaration),
-    KoClassDeclaration {
-    override val parents: List<KoParentDeclaration> by lazy {
-        ktClass
-            .getSuperTypeList()
-            ?.children
-            ?.filterIsInstance<KtSuperTypeListEntry>()
-            ?.map { KoParentDeclarationImpl.getInstance(it, this) } ?: emptyList()
-    }
-
-    override val parentInterfaces: List<KoParentDeclaration> by lazy {
-        val interfaces = ktClass
-            .getSuperTypeList()
-            ?.children
-            ?.filterIsInstance<KtSuperTypeEntry>() ?: emptyList()
-
-        val delegations = ktClass
-            .getSuperTypeList()
-            ?.children
-            ?.filterIsInstance<KtDelegatedSuperTypeEntry>() ?: emptyList()
-
-        val all = interfaces + delegations
-        all.map { KoParentDeclarationImpl.getInstance(it, this) }
-    }
-
-    override val parentClass: KoParentDeclaration? by lazy {
-        val parentClass = ktClass
-            .getSuperTypeList()
-            ?.children
-            ?.filterIsInstance<KtSuperTypeCallEntry>()
-            ?.first()
-
-        parentClass?.let { KoParentDeclarationImpl.getInstance(it, this) }
-    }
-
-    override val primaryConstructor: KoPrimaryConstructorDeclaration? by lazy {
-        val localPrimaryConstructor = ktClass.primaryConstructor ?: return@lazy null
-
-        KoPrimaryConstructorDeclarationImpl.getInstance(localPrimaryConstructor, this)
-    }
-
-    override val secondaryConstructors: List<KoSecondaryConstructorDeclaration> by lazy {
-        ktClass
-            .secondaryConstructors
-            .map { KoSecondaryConstructorDeclarationImpl.getInstance(it, this) }
-    }
-
-    override val allConstructors: List<KoConstructorDeclaration> by lazy {
-        listOfNotNull(primaryConstructor) + secondaryConstructors
-    }
 
     override val initBlocks: List<KoInitBlockDeclaration>? by lazy {
         val anonymousInitializers = ktClass
@@ -122,50 +56,6 @@
     }
 
     override val numInitBlocks: Int by lazy { initBlocks?.size ?: 0 }
-
-    override fun hasEnumModifier(): Boolean = hasModifiers(KoModifier.ENUM)
-
-    override fun hasSealedModifier(): Boolean = hasModifiers(KoModifier.SEALED)
-
-    override fun hasInnerModifier(): Boolean = hasModifiers(KoModifier.INNER)
-
-    override fun hasValueModifier(): Boolean = hasModifiers(KoModifier.VALUE)
-
-    override fun hasAnnotationModifier(): Boolean = hasModifiers(KoModifier.ANNOTATION)
-
-    override fun hasDataModifier(): Boolean = hasModifiers(KoModifier.DATA)
-
-    override fun hasActualModifier(): Boolean = hasModifiers(KoModifier.ACTUAL)
-
-    override fun hasExpectModifier(): Boolean = hasModifiers(KoModifier.EXPECT)
-
-    override fun hasAbstractModifier(): Boolean = hasModifiers(KoModifier.ABSTRACT)
-
-    override fun hasOpenModifier(): Boolean = hasModifiers(KoModifier.OPEN)
-
-    override fun hasFinalModifier(): Boolean = hasModifiers(KoModifier.FINAL)
-
-    override fun hasPrimaryConstructor(): Boolean = ktClass.hasExplicitPrimaryConstructor()
-
-    override fun hasSecondaryConstructors(): Boolean = ktClass.hasSecondaryConstructors()
-
-    override fun hasParentClass(name: String?): Boolean = when (name) {
-        null -> parentClass != null
-        else -> parentClass?.name == name
-    }
-
-    override fun hasParentInterfaces(vararg names: String): Boolean = when {
-        names.isEmpty() -> parentInterfaces.isNotEmpty()
-        else -> names.all {
-            parentInterfaces.any { koParent -> it == koParent.name }
-        }
-    }
-
-    override fun hasParents(vararg names: String): Boolean = when {
-        names.isEmpty() -> hasParentClass() || hasParentInterfaces()
-        else -> names.all { hasParentClass(it) || hasParentInterfaces(it) }
-    }
->>>>>>> 26567b83
 
     override fun hasInitBlocks(): Boolean = initBlocks != null
 
