package com.lemonappdev.konsist.core.declaration.provider

import com.intellij.psi.PsiElement
import com.intellij.psi.PsiWhiteSpace
import com.lemonappdev.konsist.api.declaration.KoBaseDeclaration
import com.lemonappdev.konsist.api.declaration.KoFunctionDeclaration
import com.lemonappdev.konsist.api.declaration.KoNamedDeclaration
import com.lemonappdev.konsist.core.declaration.KoAnnotationDeclarationImpl
import com.lemonappdev.konsist.core.declaration.KoClassDeclarationImpl
import com.lemonappdev.konsist.core.declaration.KoComplexDeclarationImpl
import com.lemonappdev.konsist.core.declaration.KoFunctionDeclarationImpl
import com.lemonappdev.konsist.core.declaration.KoImportDeclarationImpl
import com.lemonappdev.konsist.core.declaration.KoInterfaceDeclarationImpl
import com.lemonappdev.konsist.core.declaration.KoObjectDeclarationImpl
import com.lemonappdev.konsist.core.declaration.KoPackageDeclarationImpl
import com.lemonappdev.konsist.core.declaration.KoPropertyDeclarationImpl
import com.lemonappdev.konsist.core.declaration.KoTypeAliasDeclarationImpl
import com.lemonappdev.konsist.core.exception.KoUnsupportedOperationException
import org.jetbrains.kotlin.psi.KtAnnotationEntry
import org.jetbrains.kotlin.psi.KtClass
import org.jetbrains.kotlin.psi.KtDeclaration
import org.jetbrains.kotlin.psi.KtDeclarationContainer
import org.jetbrains.kotlin.psi.KtElement
import org.jetbrains.kotlin.psi.KtFile
import org.jetbrains.kotlin.psi.KtFileAnnotationList
import org.jetbrains.kotlin.psi.KtFunction
import org.jetbrains.kotlin.psi.KtImportDirective
import org.jetbrains.kotlin.psi.KtImportList
import org.jetbrains.kotlin.psi.KtObjectDeclaration
import org.jetbrains.kotlin.psi.KtPackageDirective
import org.jetbrains.kotlin.psi.KtProperty
import org.jetbrains.kotlin.psi.KtTypeAlias
import org.jetbrains.kotlin.psi.psiUtil.getTextWithLocation

internal object KoDeclarationCoreProviderUtil {
    inline fun <reified T : KoNamedDeclaration> getKoDeclarations(
        ktElement: KtElement,
        includeNested: Boolean = false,
        includeLocal: Boolean = false,
        parent: KoBaseDeclaration,
    ): Sequence<T> {
        val declarations: Sequence<KoNamedDeclaration>

        return when (ktElement) {
            is KtFile -> {
                declarations = ktElement
                    .containingFile
                    .children
                    .filterNot { it is PsiWhiteSpace }
                    .filterNot { it.text.isBlank() }
                    .flattenDeclarations()
                    .mapNotNull {
                        when (it) {
                            is KtDeclaration -> getInstanceOfKtDeclaration(it, parent)
                            else -> getInstanceOfOtherDeclaration(it, parent)
                        }
                    }
                    .asSequence()
                getKoDeclarations(declarations, includeNested, includeLocal)
            }

            is KtDeclarationContainer -> {
                declarations = ktElement
                    .declarations
                    .mapNotNull { getInstanceOfKtDeclaration(it, parent) }
                    .asSequence()
                getKoDeclarations(declarations, includeNested, includeLocal)
            }

            else -> emptySequence()
        }
    }

    inline fun <reified T : KoNamedDeclaration> getKoDeclarations(
        declarations: Sequence<KoNamedDeclaration>,
        includeNested: Boolean = false,
        includeLocal: Boolean = false,
    ): Sequence<T> {
        var result = if (includeNested) {
            declarations.flatMap {
                when (it) {
                    is KoComplexDeclarationImpl -> sequenceOf(it) + it.declarations(includeNested = true)
                    else -> sequenceOf(it)
                }
            }
        } else {
            declarations
        }

        if (includeLocal) {
            result = result
                .flatMap {
                    when (it) {
                        is KoFunctionDeclarationImpl -> {
<<<<<<< HEAD
                            val decl = listOf(it) + it.localDeclarations() + localDeclarations(
=======
                            val localDeclarations = listOf(it) + it.localDeclarations() + localDeclarations(
>>>>>>> 0dc033ec
                                it.localFunctions(),
                                includeNested,
                            )

                            if (includeNested) {
<<<<<<< HEAD
                                decl + nestedDeclarations(it.localDeclarations())
                            } else {
                                decl
=======
                                localDeclarations + nestedDeclarations(it.localDeclarations())
                            } else {
                                localDeclarations
>>>>>>> 0dc033ec
                            }
                        }

                        else -> listOf(it)
                    }
                }
                .filterIsInstance<T>()
        }

        return result.filterIsInstance<T>()
    }

    fun nestedDeclarations(koNamedDeclarations: Sequence<KoNamedDeclaration>): Sequence<KoNamedDeclaration> {
        return koNamedDeclarations.flatMap {
            when (it) {
                is KoComplexDeclarationImpl -> it.declarations(includeNested = true)
                else -> sequenceOf()
            }
        }
    }

    fun localDeclarations(koFunctions: Sequence<KoFunctionDeclaration>, includeNested: Boolean): Sequence<KoNamedDeclaration> {
        val localDeclarations = mutableListOf<KoNamedDeclaration>()
        val nestedDeclarations = mutableListOf<KoNamedDeclaration>()

        koFunctions.forEach { koFunction ->
            koFunction.localDeclarations().forEach {
                if (it is KoComplexDeclarationImpl && includeNested) {
                    nestedDeclarations += it.declarations(includeNested = true, includeLocal = true)
                }
            }

            localDeclarations += koFunction.localDeclarations() + nestedDeclarations + localDeclarations(
                koFunction.localFunctions(),
                includeNested,
            )
        }

        return localDeclarations.asSequence()
    }

    private fun List<PsiElement>.flattenDeclarations() = this.flatMap {
        when (it) {
            is KtImportList -> it.imports
            is KtFileAnnotationList -> it.annotationEntries
            else -> listOf(it)
        }
    }

    private fun getInstanceOfKtDeclaration(ktDeclaration: KtDeclaration, parent: KoBaseDeclaration) = when {
        ktDeclaration is KtClass && !ktDeclaration.isInterface() -> KoClassDeclarationImpl.getInstance(ktDeclaration, parent)
        ktDeclaration is KtClass && ktDeclaration.isInterface() -> KoInterfaceDeclarationImpl.getInstance(ktDeclaration, parent)
        ktDeclaration is KtObjectDeclaration -> KoObjectDeclarationImpl.getInstance(ktDeclaration, parent)
        ktDeclaration is KtProperty -> KoPropertyDeclarationImpl.getInstance(ktDeclaration, parent)
        ktDeclaration is KtFunction -> KoFunctionDeclarationImpl.getInstance(ktDeclaration, parent)
        ktDeclaration is KtTypeAlias -> KoTypeAliasDeclarationImpl.getInstance(ktDeclaration, parent)
        else -> throw KoUnsupportedOperationException("Unknown declaration type: ${ktDeclaration.getTextWithLocation()}")
    }

    private fun getInstanceOfOtherDeclaration(psiElement: PsiElement, parent: KoBaseDeclaration) = when (psiElement) {
        is KtImportDirective -> KoImportDeclarationImpl.getInstance(psiElement, parent)
        is KtPackageDirective -> KoPackageDeclarationImpl.getInstance(psiElement, parent)
        is KtAnnotationEntry -> KoAnnotationDeclarationImpl.getInstance(psiElement, parent)
        else -> throw KoUnsupportedOperationException("Unknown declaration type: ${psiElement.getTextWithLocation()}")
    }
}<|MERGE_RESOLUTION|>--- conflicted
+++ resolved
@@ -92,25 +92,15 @@
                 .flatMap {
                     when (it) {
                         is KoFunctionDeclarationImpl -> {
-<<<<<<< HEAD
-                            val decl = listOf(it) + it.localDeclarations() + localDeclarations(
-=======
                             val localDeclarations = listOf(it) + it.localDeclarations() + localDeclarations(
->>>>>>> 0dc033ec
                                 it.localFunctions(),
                                 includeNested,
                             )
 
                             if (includeNested) {
-<<<<<<< HEAD
-                                decl + nestedDeclarations(it.localDeclarations())
-                            } else {
-                                decl
-=======
                                 localDeclarations + nestedDeclarations(it.localDeclarations())
                             } else {
                                 localDeclarations
->>>>>>> 0dc033ec
                             }
                         }
 
