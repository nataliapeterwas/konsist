--- conflicted
+++ resolved
@@ -63,54 +63,10 @@
                     }
                 }
         }
-<<<<<<< HEAD
-
-    override fun localDeclarations(): Sequence<KoBaseDeclaration> = localDeclarations
-=======
-    }
-
-    override val explicitReturnType: KoTypeDeclaration? by lazy { ReceiverUtil.getType(getTypeReferences(), isExtension(), this) }
-
-    override val receiverType: KoTypeDeclaration? by lazy { ReceiverUtil.getReceiverType(getTypeReferences(), isExtension(), this) }
-
-    private fun getTypeReferences(): List<KtTypeReference> = ktFunction
-        .children
-        .filterIsInstance<KtTypeReference>()
 
     override fun hasImplementation(): Boolean = ktFunction.hasBody()
 
-    override fun hasOperatorModifier(): Boolean = hasModifiers(KoModifier.OPERATOR)
-
-    override fun hasInlineModifier(): Boolean = hasModifiers(KoModifier.INLINE)
-
-    override fun hasTailrecModifier(): Boolean = hasModifiers(KoModifier.TAILREC)
-
-    override fun hasInfixModifier(): Boolean = hasModifiers(KoModifier.INFIX)
-
-    override fun hasExternalModifier(): Boolean = hasModifiers(KoModifier.EXTERNAL)
-
-    override fun hasSuspendModifier(): Boolean = hasModifiers(KoModifier.SUSPEND)
-
-    override fun hasOpenModifier(): Boolean = hasModifiers(KoModifier.OPEN)
-
-    override fun hasOverrideModifier(): Boolean = hasModifiers(KoModifier.OVERRIDE)
-
-    override fun hasFinalModifier(): Boolean = hasModifiers(KoModifier.FINAL)
-
-    override fun hasAbstractModifier(): Boolean = hasModifiers(KoModifier.ABSTRACT)
-
-    override fun hasActualModifier(): Boolean = hasModifiers(KoModifier.ACTUAL)
-
-    override fun hasExpectModifier(): Boolean = hasModifiers(KoModifier.EXPECT)
-
-    override fun isExtension(): Boolean = ktFunction.isExtensionDeclaration()
-
-    override fun hasReceiverType(name: String?): Boolean = ReceiverUtil.hasReceiverType(receiverType, name)
-
-    override fun hasExplicitReturnType(): Boolean = ktFunction.hasDeclaredReturnType()
-
-    override fun localDeclarations(): Sequence<KoDeclaration> = localDeclarations
->>>>>>> cb1da208
+    override fun localDeclarations(): Sequence<KoBaseDeclaration> = localDeclarations
 
     override fun hasValidReturnTag(enabled: Boolean): Boolean = TagUtil.hasValidReturnTag(enabled, explicitReturnType?.name, kDoc)
 
