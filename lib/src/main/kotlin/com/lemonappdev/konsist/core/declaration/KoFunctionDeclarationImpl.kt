--- conflicted
+++ resolved
@@ -81,11 +81,7 @@
 
     override val ktElement: KtElement by lazy { ktFunction }
 
-<<<<<<< HEAD
-    private val localDeclarations: List<KoBaseDeclaration> by lazy {
-=======
-    private val localDeclarationsHelper: Sequence<KoBaseDeclaration> by lazy {
->>>>>>> 4d412767
+    private val localDeclarationsHelper: List<KoBaseDeclaration> by lazy {
         val psiChildren = ktFunction
             .bodyBlockExpression
             ?.children
@@ -106,12 +102,8 @@
             }
     }
 
-<<<<<<< HEAD
-    override fun localDeclarations(): List<KoBaseDeclaration> = localDeclarations
-=======
-    override val localDeclarations: Sequence<KoBaseDeclaration>
+    override val localDeclarations: List<KoBaseDeclaration>
         get() = localDeclarationsHelper
->>>>>>> 4d412767
 
     override fun toString(): String {
         return locationWithText
