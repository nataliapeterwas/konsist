package com.lemonappdev.konsist.core.scope.koscope

import com.lemonappdev.konsist.api.Konsist
import org.amshove.kluent.shouldBeEqualTo
import org.junit.jupiter.api.Test
import java.io.File

class KoScopeOperatorTest {
    private val konsistModulePath = File("")
        .absoluteFile
        .path

    @Test
    fun `plus operator`() {
        // given
        val scope1 = Konsist.scopeFromPackage("com.lemonappdev.konsist.core.scope.koscope")
        val testSourceSetPath = "$konsistModulePath/src/integrationTest/kotlin/com/"
        val scope2 = Konsist.scopeFromFile("$testSourceSetPath/lemonappdev/konsist/core/scope/koscope/KoScopeForDeclarationTest.kt")

        // when
        val sut = scope1 + scope2

        // then
        sut
            .files()
            .map { it.name }
            .toList()
            .shouldBeEqualTo(
                listOf(
                    "KoScopeForAnnotationTest.kt",
                    "KoScopeForClassTest.kt",
                    "KoScopeForDeclarationTest.kt",
                    "KoScopeForDeclarationTest.kt",
<<<<<<< HEAD
                    "KoScopeForFileTest.kt",
=======
                    "KoScopeForEqualsTest.kt",
>>>>>>> 0dc033ec
                    "KoScopeForFunctionTest.kt",
                    "KoScopeForHashCodeTest.kt",
                    "KoScopeForImportTest.kt",
                    "KoScopeForInterfaceTest.kt",
                    "KoScopeForNamedDeclarationTest.kt",
                    "KoScopeForObjectTest.kt",
                    "KoScopeForPackageTest.kt",
                    "KoScopeForPropertyTest.kt",
                    "KoScopeForTypeAliasTest.kt",
                    "KoScopeOperatorTest.kt",
                    "KoScopeTest.kt",
                    "KoScopeToStringTest.kt",
                ),
            )
    }

    @Test
    fun `minus operator`() {
        // given
        val scope1 = Konsist.scopeFromPackage("com.lemonappdev.konsist.core.scope.koscope")
        val testSourceSetPath = "$konsistModulePath/src/integrationTest/kotlin/com/"
        val scope2 = Konsist.scopeFromFile("$testSourceSetPath/lemonappdev/konsist/core/scope/koscope/KoScopeForDeclarationTest.kt")

        // when
        val sut = scope1 - scope2

        // then
        sut
            .files()
            .map { it.name }
            .toList()
            .shouldBeEqualTo(
                listOf(
                    "KoScopeForAnnotationTest.kt",
                    "KoScopeForClassTest.kt",
<<<<<<< HEAD
                    "KoScopeForFileTest.kt",
=======
                    "KoScopeForEqualsTest.kt",
>>>>>>> 0dc033ec
                    "KoScopeForFunctionTest.kt",
                    "KoScopeForHashCodeTest.kt",
                    "KoScopeForImportTest.kt",
                    "KoScopeForInterfaceTest.kt",
                    "KoScopeForNamedDeclarationTest.kt",
                    "KoScopeForObjectTest.kt",
                    "KoScopeForPackageTest.kt",
                    "KoScopeForPropertyTest.kt",
                    "KoScopeForTypeAliasTest.kt",
                    "KoScopeOperatorTest.kt",
                    "KoScopeTest.kt",
                    "KoScopeToStringTest.kt",
                ),
            )
    }

    @Test
    fun `minus operator works when we subtract element which scope1 not contain`() {
        // given
        val scope1 = Konsist.scopeFromPackage("com.lemonappdev.konsist.core.scope.koscope")
        val testSourceSetPath = "$konsistModulePath/src/integrationTest/kotlin/com/"
        val scope2 =
            Konsist.scopeFromFile(
                "$testSourceSetPath/lemonappdev/konsist/core/declaration/kofiledeclaration/KoFileDeclarationForImportTest.kt",
            )

        // when
        val sut = scope1 - scope2

        // then
        sut
            .files()
            .toList()
            .shouldBeEqualTo(scope1.files().toList())
    }

    @Test
    fun `plusAssign operator`() {
        // given
        val scope1 = Konsist.scopeFromPackage("com.lemonappdev.konsist.core.scope.koscope")
        val testSourceSetPath = "$konsistModulePath/src/integrationTest/kotlin/com/"
        val scope2 = Konsist.scopeFromFile(
            "$testSourceSetPath/lemonappdev/konsist/core/scope/koscope/KoScopeForDeclarationTest.kt",
        )

        // when
        scope1 += scope2

        // then
        scope1
            .files()
            .map { it.name }
            .toList()
            .shouldBeEqualTo(
                listOf(
                    "KoScopeForAnnotationTest.kt",
                    "KoScopeForClassTest.kt",
                    "KoScopeForDeclarationTest.kt",
                    "KoScopeForDeclarationTest.kt",
<<<<<<< HEAD
                    "KoScopeForFileTest.kt",
=======
                    "KoScopeForEqualsTest.kt",
>>>>>>> 0dc033ec
                    "KoScopeForFunctionTest.kt",
                    "KoScopeForHashCodeTest.kt",
                    "KoScopeForImportTest.kt",
                    "KoScopeForInterfaceTest.kt",
                    "KoScopeForNamedDeclarationTest.kt",
                    "KoScopeForObjectTest.kt",
                    "KoScopeForPackageTest.kt",
                    "KoScopeForPropertyTest.kt",
                    "KoScopeForTypeAliasTest.kt",
                    "KoScopeOperatorTest.kt",
                    "KoScopeTest.kt",
                    "KoScopeToStringTest.kt",
                ),
            )
    }

    @Test
    fun `minusAssign operator`() {
        // given
        val scope1 = Konsist.scopeFromPackage("com.lemonappdev.konsist.core.scope.koscope")
        val testSourceSetPath = "$konsistModulePath/src/integrationTest/kotlin/com/"
        val scope2 = Konsist.scopeFromFile(
            "$testSourceSetPath/lemonappdev/konsist/core/scope/koscope/KoScopeForDeclarationTest.kt",
        )

        // when
        scope1 -= scope2

        // then
        scope1
            .files()
            .map { it.name }
            .toList()
            .shouldBeEqualTo(
                listOf(
                    "KoScopeForAnnotationTest.kt",
                    "KoScopeForClassTest.kt",
<<<<<<< HEAD
                    "KoScopeForFileTest.kt",
=======
                    "KoScopeForEqualsTest.kt",
>>>>>>> 0dc033ec
                    "KoScopeForFunctionTest.kt",
                    "KoScopeForHashCodeTest.kt",
                    "KoScopeForImportTest.kt",
                    "KoScopeForInterfaceTest.kt",
                    "KoScopeForNamedDeclarationTest.kt",
                    "KoScopeForObjectTest.kt",
                    "KoScopeForPackageTest.kt",
                    "KoScopeForPropertyTest.kt",
                    "KoScopeForTypeAliasTest.kt",
                    "KoScopeOperatorTest.kt",
                    "KoScopeTest.kt",
                    "KoScopeToStringTest.kt",
                ),
            )
    }
}<|MERGE_RESOLUTION|>--- conflicted
+++ resolved
@@ -31,11 +31,8 @@
                     "KoScopeForClassTest.kt",
                     "KoScopeForDeclarationTest.kt",
                     "KoScopeForDeclarationTest.kt",
-<<<<<<< HEAD
                     "KoScopeForFileTest.kt",
-=======
                     "KoScopeForEqualsTest.kt",
->>>>>>> 0dc033ec
                     "KoScopeForFunctionTest.kt",
                     "KoScopeForHashCodeTest.kt",
                     "KoScopeForImportTest.kt",
@@ -71,11 +68,8 @@
                 listOf(
                     "KoScopeForAnnotationTest.kt",
                     "KoScopeForClassTest.kt",
-<<<<<<< HEAD
                     "KoScopeForFileTest.kt",
-=======
                     "KoScopeForEqualsTest.kt",
->>>>>>> 0dc033ec
                     "KoScopeForFunctionTest.kt",
                     "KoScopeForHashCodeTest.kt",
                     "KoScopeForImportTest.kt",
@@ -135,11 +129,8 @@
                     "KoScopeForClassTest.kt",
                     "KoScopeForDeclarationTest.kt",
                     "KoScopeForDeclarationTest.kt",
-<<<<<<< HEAD
                     "KoScopeForFileTest.kt",
-=======
                     "KoScopeForEqualsTest.kt",
->>>>>>> 0dc033ec
                     "KoScopeForFunctionTest.kt",
                     "KoScopeForHashCodeTest.kt",
                     "KoScopeForImportTest.kt",
@@ -177,11 +168,8 @@
                 listOf(
                     "KoScopeForAnnotationTest.kt",
                     "KoScopeForClassTest.kt",
-<<<<<<< HEAD
                     "KoScopeForFileTest.kt",
-=======
                     "KoScopeForEqualsTest.kt",
->>>>>>> 0dc033ec
                     "KoScopeForFunctionTest.kt",
                     "KoScopeForHashCodeTest.kt",
                     "KoScopeForImportTest.kt",
