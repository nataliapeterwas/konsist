package com.lemonappdev.konsist.core.declaration.kocomplexdeclaration

import com.lemonappdev.konsist.TestSnippetProvider
import com.lemonappdev.konsist.api.declaration.KoComplexDeclaration
import org.amshove.kluent.shouldBeEqualTo
import org.junit.jupiter.params.ParameterizedTest
import org.junit.jupiter.params.provider.Arguments.arguments
import org.junit.jupiter.params.provider.MethodSource

class KoComplexDeclarationForDeclarationsTest {
    @ParameterizedTest
    @MethodSource("provideValuesForNoDeclarations")
    fun `declaration-contains-no-declarations`(
        fileName: String,
        declarationName: String,
    ) {
        // given
        val sut = getSnippetFile(fileName)
            .declarations(includeNested = true)
            .filterIsInstance<KoComplexDeclaration>()
            .first { it.name == declarationName }

        // then
        sut
            .declarations(includeNested = true, includeLocal = true)
            .toList()
            .map { it.name }
            .shouldBeEqualTo(emptyList())
    }

    @ParameterizedTest
    @MethodSource("provideValuesForDeclarations")
    fun `declaration-contains-declarations`(
        fileName: String,
        declarationName: String,
        includeNested: Boolean,
        includeLocal: Boolean,
    ) {
        // given
        val sut = getSnippetFile(fileName)
            .declarations(includeNested = true)
            .filterIsInstance<KoComplexDeclaration>()
            .first { it.name == declarationName }

        // then
        val expected = listOf(
            "sampleProperty",
            "sampleFunction",
            "SampleClass",
            "SampleObject",
            "SampleInterface",
        )

        sut
            .declarations(includeNested = includeNested, includeLocal = includeLocal)
            .toList()
            .map { it.name }
            .shouldBeEqualTo(expected)
    }

    @ParameterizedTest
    @MethodSource("provideValuesForNestedDeclarations")
    fun `declaration-contains-nested-declarations includeNested true includeLocal true`(
        fileName: String,
        declarationName: String,
    ) {
        // given
        val sut = getSnippetFile(fileName)
            .declarations(includeNested = false)
            .filterIsInstance<KoComplexDeclaration>()
            .first { it.name == declarationName }

        // then
        val expected = listOf(
            "sampleFunction",
            "SampleLocalClass",
            "sampleLocalFunction",
            "SampleClass",
            "SampleClassNestedInsideClass",
            "SampleObjectNestedInsideClass",
            "SampleInterfaceNestedInsideClass",
            "SampleObject",
            "SampleClassNestedInsideObject",
            "SampleObjectNestedInsideObject",
            "SampleInterfaceNestedInsideObject",
            "SampleInterface",
            "SampleClassNestedInsideInterface",
            "SampleObjectNestedInsideInterface",
            "SampleInterfaceNestedInsideInterface",
        )

        sut.declarations(includeNested = true, includeLocal = true)
            .toList()
            .map { it.name }
            .shouldBeEqualTo(expected)
    }

    @ParameterizedTest
    @MethodSource("provideValuesForNestedDeclarations")
    fun `declaration-contains-nested-declarations includeNested true includeLocal false`(
        fileName: String,
        declarationName: String,
    ) {
        // given
        val sut = getSnippetFile(fileName)
            .declarations(includeNested = true)
            .filterIsInstance<KoComplexDeclaration>()
            .first { it.name == declarationName }

        // then
        val expected = listOf(
            "sampleFunction",
            "SampleClass",
            "SampleClassNestedInsideClass",
            "SampleObjectNestedInsideClass",
            "SampleInterfaceNestedInsideClass",
            "SampleObject",
            "SampleClassNestedInsideObject",
            "SampleObjectNestedInsideObject",
            "SampleInterfaceNestedInsideObject",
            "SampleInterface",
            "SampleClassNestedInsideInterface",
            "SampleObjectNestedInsideInterface",
            "SampleInterfaceNestedInsideInterface",
        )

        sut.declarations(includeNested = true, includeLocal = false)
            .toList()
            .map { it.name }
            .shouldBeEqualTo(expected)
    }

    @ParameterizedTest
    @MethodSource("provideValuesForNestedDeclarations")
<<<<<<< HEAD
    fun `declaration-contains-nested-declarations includeNested false includeLocal true`(
=======
    fun `declaration-contains-nested-declarations includeNested true includeLocal false`(
>>>>>>> 0dc033ec
        fileName: String,
        declarationName: String,
    ) {
        // given
        val sut = getSnippetFile(fileName)
            .declarations(includeNested = false)
            .filterIsInstance<KoComplexDeclaration>()
            .first { it.name == declarationName }

        // then
        val expected = listOf(
            "sampleFunction",
            "SampleLocalClass",
            "sampleLocalFunction",
            "SampleClass",
            "SampleObject",
            "SampleInterface",
        )

<<<<<<< HEAD
        sut.declarations(includeNested = false, includeLocal = true)
=======
        sut.declarations(includeNested = true, includeLocal = false)
>>>>>>> 0dc033ec
            .toList()
            .map { it.name }
            .shouldBeEqualTo(expected)
    }

    @ParameterizedTest
    @MethodSource("provideValuesForNestedDeclarations")
    fun `declaration-contains-nested-declarations includeNested false includeLocal false`(
        fileName: String,
        declarationName: String,
    ) {
        // given
        val sut = getSnippetFile(fileName)
            .declarations(includeNested = false)
            .filterIsInstance<KoComplexDeclaration>()
            .first { it.name == declarationName }

        // then
        val expected = listOf(
            "sampleFunction",
            "SampleClass",
            "SampleObject",
            "SampleInterface",
        )

        sut
            .declarations(includeNested = false, includeLocal = false)
<<<<<<< HEAD
=======
            .toList()
            .map { it.name }
            .shouldBeEqualTo(expected)
    }

    @ParameterizedTest
    @MethodSource("provideValuesForNestedDeclarations")
    fun `declaration-contains-nested-declarations includeNested false includeLocal true`(
        fileName: String,
        declarationName: String,
    ) {
        // given
        val sut = getSnippetFile(fileName)
            .declarations(includeNested = false)
            .filterIsInstance<KoComplexDeclaration>()
            .first { it.name == declarationName }

        // then
        val expected = listOf(
            "sampleFunction",
            "SampleLocalClass",
            "sampleLocalFunction",
            "SampleClass",
            "SampleObject",
            "SampleInterface",
        )

        sut.declarations(includeNested = false, includeLocal = true)
            .toList()
            .map { it.name }
            .shouldBeEqualTo(expected)
    }

    @ParameterizedTest
    @MethodSource("provideValuesForNestedDeclarations")
    fun `declaration-contains-nested-declarations includeNested true includeLocal true`(
        fileName: String,
        declarationName: String,
    ) {
        // given
        val sut = getSnippetFile(fileName)
            .declarations(includeNested = false)
            .filterIsInstance<KoComplexDeclaration>()
            .first { it.name == declarationName }

        // then
        val expected = listOf(
            "sampleFunction",
            "SampleLocalClass",
            "sampleLocalFunction",
            "SampleClass",
            "SampleClassNestedInsideClass",
            "SampleObjectNestedInsideClass",
            "SampleInterfaceNestedInsideClass",
            "SampleObject",
            "SampleClassNestedInsideObject",
            "SampleObjectNestedInsideObject",
            "SampleInterfaceNestedInsideObject",
            "SampleInterface",
            "SampleClassNestedInsideInterface",
            "SampleObjectNestedInsideInterface",
            "SampleInterfaceNestedInsideInterface",
        )

        sut.declarations(includeNested = true, includeLocal = true)
>>>>>>> 0dc033ec
            .toList()
            .map { it.name }
            .shouldBeEqualTo(expected)
    }

    @ParameterizedTest
    @MethodSource("provideValuesForLocalDeclarations")
<<<<<<< HEAD
    fun `declaration-contains-local-declarations includeNested true includeLocal true`(
=======
    fun `declaration-contains-local-declarations includeNested false includeLocal true`(
>>>>>>> 0dc033ec
        fileName: String,
        declarationName: String,
    ) {
        // given
        val sut = getSnippetFile(fileName)
            .declarations(includeNested = true)
            .filterIsInstance<KoComplexDeclaration>()
            .first { it.name == declarationName }

        // then
        val expected = listOf(
            "sampleFunction",
            "sampleLocalProperty1",
            "sampleLocalFunction1",
            "sampleLocalProperty2",
            "sampleLocalFunction2",
            "SampleLocalClass1",
        )

        sut
<<<<<<< HEAD
            .declarations(includeNested = true, includeLocal = true)
=======
            .declarations(includeNested = false, includeLocal = true)
>>>>>>> 0dc033ec
            .toList()
            .map { it.name }
            .shouldBeEqualTo(expected)
    }

    @ParameterizedTest
    @MethodSource("provideValuesForLocalDeclarations")
<<<<<<< HEAD
    fun `declaration-contains-local-declarations includeNested true includeLocal false`(
=======
    fun `declaration-contains-local-declarations includeNested false includeLocal false`(
>>>>>>> 0dc033ec
        fileName: String,
        declarationName: String,
    ) {
        // given
        val sut = getSnippetFile(fileName)
            .declarations(includeNested = true)
            .filterIsInstance<KoComplexDeclaration>()
            .first { it.name == declarationName }

        // then
        val expected = listOf("sampleFunction")

        sut
<<<<<<< HEAD
            .declarations(includeNested = true, includeLocal = false)
            .toList()
            .map { it.name }
            .shouldBeEqualTo(expected)
    }

    @ParameterizedTest
    @MethodSource("provideValuesForLocalDeclarations")
    fun `declaration-contains-local-declarations includeNested false includeLocal true`(
        fileName: String,
        declarationName: String,
    ) {
        // given
        val sut = getSnippetFile(fileName)
            .declarations(includeNested = true)
            .filterIsInstance<KoComplexDeclaration>()
            .first { it.name == declarationName }

        // then
        val expected = listOf(
            "sampleFunction",
            "sampleLocalProperty1",
            "sampleLocalFunction1",
            "sampleLocalProperty2",
            "sampleLocalFunction2",
            "SampleLocalClass1",
        )

        sut
            .declarations(includeNested = false, includeLocal = true)
=======
            .declarations(includeNested = false, includeLocal = false)
>>>>>>> 0dc033ec
            .toList()
            .map { it.name }
            .shouldBeEqualTo(expected)
    }

    @ParameterizedTest
    @MethodSource("provideValuesForLocalDeclarations")
<<<<<<< HEAD
    fun `declaration-contains-local-declarations includeNested false includeLocal false`(
=======
    fun `declaration-contains-local-declarations includeNested true includeLocal false`(
>>>>>>> 0dc033ec
        fileName: String,
        declarationName: String,
    ) {
        // given
        val sut = getSnippetFile(fileName)
            .declarations(includeNested = true)
            .filterIsInstance<KoComplexDeclaration>()
            .first { it.name == declarationName }

        // then
        val expected = listOf("sampleFunction")

        sut
<<<<<<< HEAD
            .declarations(includeNested = false, includeLocal = false)
=======
            .declarations(includeNested = true, includeLocal = false)
            .toList()
            .map { it.name }
            .shouldBeEqualTo(expected)
    }

    @ParameterizedTest
    @MethodSource("provideValuesForLocalDeclarations")
    fun `declaration-contains-local-declarations includeNested true includeLocal true`(
        fileName: String,
        declarationName: String,
    ) {
        // given
        val sut = getSnippetFile(fileName)
            .declarations(includeNested = true)
            .filterIsInstance<KoComplexDeclaration>()
            .first { it.name == declarationName }

        // then
        val expected = listOf(
            "sampleFunction",
            "sampleLocalProperty1",
            "sampleLocalFunction1",
            "sampleLocalProperty2",
            "sampleLocalFunction2",
            "SampleLocalClass1",
            "sampleLocalFunction2",
        )

        sut
            .declarations(includeNested = true, includeLocal = true)
>>>>>>> 0dc033ec
            .toList()
            .map { it.name }
            .shouldBeEqualTo(expected)
    }

    private fun getSnippetFile(fileName: String) =
        TestSnippetProvider.getSnippetKoScope("core/declaration/kocomplexdeclaration/snippet/fordeclarations/", fileName)

    companion object {
        @Suppress("unused")
        @JvmStatic
        fun provideValuesForNoDeclarations() = listOf(
            arguments("class-contains-no-declarations", "SampleClass"),
            arguments("interface-contains-no-declarations", "SampleInterface"),
            arguments("object-contains-no-declarations", "SampleObject"),
        )

        @Suppress("unused")
        @JvmStatic
        fun provideValuesForDeclarations() = listOf(
            arguments("class-contains-declarations", "SampleTopLevelClass", true, true),
            arguments("class-contains-declarations", "SampleTopLevelClass", true, false),
            arguments("class-contains-declarations", "SampleTopLevelClass", false, true),
            arguments("class-contains-declarations", "SampleTopLevelClass", false, false),
            arguments("interface-contains-declarations", "SampleTopLevelInterface", true, true),
            arguments("interface-contains-declarations", "SampleTopLevelInterface", true, false),
            arguments("interface-contains-declarations", "SampleTopLevelInterface", false, true),
            arguments("interface-contains-declarations", "SampleTopLevelInterface", false, false),
            arguments("object-contains-declarations", "SampleTopLevelObject", true, true),
            arguments("object-contains-declarations", "SampleTopLevelObject", true, false),
            arguments("object-contains-declarations", "SampleTopLevelObject", false, true),
            arguments("object-contains-declarations", "SampleTopLevelObject", false, false),
        )

        @Suppress("unused")
        @JvmStatic
        fun provideValuesForNestedDeclarations() = listOf(
            arguments("class-contains-nested-declarations", "SampleTopLevelClass"),
            arguments("interface-contains-nested-declarations", "SampleTopLevelInterface"),
            arguments("object-contains-nested-declarations", "SampleTopLevelObject"),
        )

        @Suppress("unused")
        @JvmStatic
        fun provideValuesForLocalDeclarations() = listOf(
            arguments("class-contains-local-declarations", "SampleTopLevelClass"),
            arguments("interface-contains-local-declarations", "SampleTopLevelInterface"),
            arguments("object-contains-local-declarations", "SampleTopLevelObject"),
        )
    }
}<|MERGE_RESOLUTION|>--- conflicted
+++ resolved
@@ -132,11 +132,7 @@
 
     @ParameterizedTest
     @MethodSource("provideValuesForNestedDeclarations")
-<<<<<<< HEAD
     fun `declaration-contains-nested-declarations includeNested false includeLocal true`(
-=======
-    fun `declaration-contains-nested-declarations includeNested true includeLocal false`(
->>>>>>> 0dc033ec
         fileName: String,
         declarationName: String,
     ) {
@@ -156,11 +152,7 @@
             "SampleInterface",
         )
 
-<<<<<<< HEAD
         sut.declarations(includeNested = false, includeLocal = true)
-=======
-        sut.declarations(includeNested = true, includeLocal = false)
->>>>>>> 0dc033ec
             .toList()
             .map { it.name }
             .shouldBeEqualTo(expected)
@@ -181,35 +173,6 @@
         // then
         val expected = listOf(
             "sampleFunction",
-            "SampleClass",
-            "SampleObject",
-            "SampleInterface",
-        )
-
-        sut
-            .declarations(includeNested = false, includeLocal = false)
-<<<<<<< HEAD
-=======
-            .toList()
-            .map { it.name }
-            .shouldBeEqualTo(expected)
-    }
-
-    @ParameterizedTest
-    @MethodSource("provideValuesForNestedDeclarations")
-    fun `declaration-contains-nested-declarations includeNested false includeLocal true`(
-        fileName: String,
-        declarationName: String,
-    ) {
-        // given
-        val sut = getSnippetFile(fileName)
-            .declarations(includeNested = false)
-            .filterIsInstance<KoComplexDeclaration>()
-            .first { it.name == declarationName }
-
-        // then
-        val expected = listOf(
-            "sampleFunction",
             "SampleLocalClass",
             "sampleLocalFunction",
             "SampleClass",
@@ -217,45 +180,8 @@
             "SampleInterface",
         )
 
-        sut.declarations(includeNested = false, includeLocal = true)
-            .toList()
-            .map { it.name }
-            .shouldBeEqualTo(expected)
-    }
-
-    @ParameterizedTest
-    @MethodSource("provideValuesForNestedDeclarations")
-    fun `declaration-contains-nested-declarations includeNested true includeLocal true`(
-        fileName: String,
-        declarationName: String,
-    ) {
-        // given
-        val sut = getSnippetFile(fileName)
-            .declarations(includeNested = false)
-            .filterIsInstance<KoComplexDeclaration>()
-            .first { it.name == declarationName }
-
-        // then
-        val expected = listOf(
-            "sampleFunction",
-            "SampleLocalClass",
-            "sampleLocalFunction",
-            "SampleClass",
-            "SampleClassNestedInsideClass",
-            "SampleObjectNestedInsideClass",
-            "SampleInterfaceNestedInsideClass",
-            "SampleObject",
-            "SampleClassNestedInsideObject",
-            "SampleObjectNestedInsideObject",
-            "SampleInterfaceNestedInsideObject",
-            "SampleInterface",
-            "SampleClassNestedInsideInterface",
-            "SampleObjectNestedInsideInterface",
-            "SampleInterfaceNestedInsideInterface",
-        )
-
-        sut.declarations(includeNested = true, includeLocal = true)
->>>>>>> 0dc033ec
+        sut
+            .declarations(includeNested = false, includeLocal = false)
             .toList()
             .map { it.name }
             .shouldBeEqualTo(expected)
@@ -263,11 +189,7 @@
 
     @ParameterizedTest
     @MethodSource("provideValuesForLocalDeclarations")
-<<<<<<< HEAD
     fun `declaration-contains-local-declarations includeNested true includeLocal true`(
-=======
-    fun `declaration-contains-local-declarations includeNested false includeLocal true`(
->>>>>>> 0dc033ec
         fileName: String,
         declarationName: String,
     ) {
@@ -288,11 +210,7 @@
         )
 
         sut
-<<<<<<< HEAD
             .declarations(includeNested = true, includeLocal = true)
-=======
-            .declarations(includeNested = false, includeLocal = true)
->>>>>>> 0dc033ec
             .toList()
             .map { it.name }
             .shouldBeEqualTo(expected)
@@ -300,11 +218,7 @@
 
     @ParameterizedTest
     @MethodSource("provideValuesForLocalDeclarations")
-<<<<<<< HEAD
     fun `declaration-contains-local-declarations includeNested true includeLocal false`(
-=======
-    fun `declaration-contains-local-declarations includeNested false includeLocal false`(
->>>>>>> 0dc033ec
         fileName: String,
         declarationName: String,
     ) {
@@ -318,7 +232,6 @@
         val expected = listOf("sampleFunction")
 
         sut
-<<<<<<< HEAD
             .declarations(includeNested = true, includeLocal = false)
             .toList()
             .map { it.name }
@@ -349,69 +262,28 @@
 
         sut
             .declarations(includeNested = false, includeLocal = true)
-=======
+            .toList()
+            .map { it.name }
+            .shouldBeEqualTo(expected)
+    }
+
+    @ParameterizedTest
+    @MethodSource("provideValuesForLocalDeclarations")
+    fun `declaration-contains-local-declarations includeNested false includeLocal false`(
+        fileName: String,
+        declarationName: String,
+    ) {
+        // given
+        val sut = getSnippetFile(fileName)
+            .declarations(includeNested = true)
+            .filterIsInstance<KoComplexDeclaration>()
+            .first { it.name == declarationName }
+
+        // then
+        val expected = listOf("sampleFunction")
+
+        sut
             .declarations(includeNested = false, includeLocal = false)
->>>>>>> 0dc033ec
-            .toList()
-            .map { it.name }
-            .shouldBeEqualTo(expected)
-    }
-
-    @ParameterizedTest
-    @MethodSource("provideValuesForLocalDeclarations")
-<<<<<<< HEAD
-    fun `declaration-contains-local-declarations includeNested false includeLocal false`(
-=======
-    fun `declaration-contains-local-declarations includeNested true includeLocal false`(
->>>>>>> 0dc033ec
-        fileName: String,
-        declarationName: String,
-    ) {
-        // given
-        val sut = getSnippetFile(fileName)
-            .declarations(includeNested = true)
-            .filterIsInstance<KoComplexDeclaration>()
-            .first { it.name == declarationName }
-
-        // then
-        val expected = listOf("sampleFunction")
-
-        sut
-<<<<<<< HEAD
-            .declarations(includeNested = false, includeLocal = false)
-=======
-            .declarations(includeNested = true, includeLocal = false)
-            .toList()
-            .map { it.name }
-            .shouldBeEqualTo(expected)
-    }
-
-    @ParameterizedTest
-    @MethodSource("provideValuesForLocalDeclarations")
-    fun `declaration-contains-local-declarations includeNested true includeLocal true`(
-        fileName: String,
-        declarationName: String,
-    ) {
-        // given
-        val sut = getSnippetFile(fileName)
-            .declarations(includeNested = true)
-            .filterIsInstance<KoComplexDeclaration>()
-            .first { it.name == declarationName }
-
-        // then
-        val expected = listOf(
-            "sampleFunction",
-            "sampleLocalProperty1",
-            "sampleLocalFunction1",
-            "sampleLocalProperty2",
-            "sampleLocalFunction2",
-            "SampleLocalClass1",
-            "sampleLocalFunction2",
-        )
-
-        sut
-            .declarations(includeNested = true, includeLocal = true)
->>>>>>> 0dc033ec
             .toList()
             .map { it.name }
             .shouldBeEqualTo(expected)
