package com.lemonappdev.konsist.core.declaration.kofunctiondeclaration

import com.lemonappdev.konsist.TestSnippetProvider.getSnippetKoScope
import org.amshove.kluent.assertSoftly
import org.amshove.kluent.shouldBeEqualTo
import org.junit.jupiter.api.Test

class KoFunctionDeclarationForKoLocalFunctionProviderTest {
    @Test
    fun `function-contains-no-local-function`() {
        // given
        val sut = getSnippetFile("function-contains-no-local-function")
            .functions()
            .first()

        // then
        assertSoftly(sut) {
            containsLocalFunction("sampleLocalFunction") shouldBeEqualTo false
<<<<<<< HEAD
            localFunctions()
=======
            localFunctions
                .toList()
>>>>>>> 4d412767
                .shouldBeEqualTo(emptyList())
        }
    }

    @Test
    fun `function-contains-local-function`() {
        // given
        val sut = getSnippetFile("function-contains-local-function")
            .functions()
            .first()

        // then
        assertSoftly(sut) {
            containsLocalFunction("sampleLocalFunction") shouldBeEqualTo true
<<<<<<< HEAD
            localFunctions()
=======
            localFunctions
                .toList()
>>>>>>> 4d412767
                .map { it.name }
                .shouldBeEqualTo(listOf("sampleLocalFunction"))
        }
    }

    private fun getSnippetFile(fileName: String) =
        getSnippetKoScope("core/declaration/kofunctiondeclaration/snippet/forkolocalfunctionprovider/", fileName)
}<|MERGE_RESOLUTION|>--- conflicted
+++ resolved
@@ -16,12 +16,7 @@
         // then
         assertSoftly(sut) {
             containsLocalFunction("sampleLocalFunction") shouldBeEqualTo false
-<<<<<<< HEAD
-            localFunctions()
-=======
             localFunctions
-                .toList()
->>>>>>> 4d412767
                 .shouldBeEqualTo(emptyList())
         }
     }
@@ -36,12 +31,7 @@
         // then
         assertSoftly(sut) {
             containsLocalFunction("sampleLocalFunction") shouldBeEqualTo true
-<<<<<<< HEAD
-            localFunctions()
-=======
             localFunctions
-                .toList()
->>>>>>> 4d412767
                 .map { it.name }
                 .shouldBeEqualTo(listOf("sampleLocalFunction"))
         }
