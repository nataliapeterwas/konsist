package com.lemonappdev.konsist.core.declaration.koclassdeclaration

import com.lemonappdev.konsist.TestSnippetProvider.getSnippetKoScope
import org.amshove.kluent.assertSoftly
import org.amshove.kluent.shouldBeEqualTo
import org.amshove.kluent.shouldHaveSize
import org.junit.jupiter.api.Test

class KoClassDeclarationForKoSecondaryConstructorsProviderTest {
    @Test
    fun `class-has-no-secondary-constructor`() {
        // given
        val sut = getSnippetFile("class-has-no-secondary-constructor")
            .classes()
            .first()

        // then
        assertSoftly(sut) {
<<<<<<< HEAD
            secondaryConstructors.isEmpty() shouldBeEqualTo true
            hasSecondaryConstructors() shouldBeEqualTo false
=======
            secondaryConstructors.toList().isEmpty() shouldBeEqualTo true
            hasSecondaryConstructors shouldBeEqualTo false
>>>>>>> 4d412767
        }
    }

    @Test
    fun `class-has-secondary-constructor`() {
        // given
        val sut = getSnippetFile("class-has-secondary-constructor")
            .classes()
            .first()

        // then
        assertSoftly(sut) {
<<<<<<< HEAD
            secondaryConstructors.isNotEmpty() shouldBeEqualTo true
            hasSecondaryConstructors() shouldBeEqualTo true
=======
            secondaryConstructors.toList().isNotEmpty() shouldBeEqualTo true
            hasSecondaryConstructors shouldBeEqualTo true
>>>>>>> 4d412767
        }
    }

    @Test
    fun `class-has-primary-and-secondary-constructor`() {
        // given
        val sut = getSnippetFile("class-has-primary-and-secondary-constructor")
            .classes()
            .first()

        // then
        assertSoftly(sut) {
            secondaryConstructors shouldHaveSize 1
            hasSecondaryConstructors shouldBeEqualTo true
        }
    }

    private fun getSnippetFile(fileName: String) =
        getSnippetKoScope("core/declaration/koclassdeclaration/snippet/forkosecondaryconstructorsprovider/", fileName)
}<|MERGE_RESOLUTION|>--- conflicted
+++ resolved
@@ -16,13 +16,8 @@
 
         // then
         assertSoftly(sut) {
-<<<<<<< HEAD
             secondaryConstructors.isEmpty() shouldBeEqualTo true
-            hasSecondaryConstructors() shouldBeEqualTo false
-=======
-            secondaryConstructors.toList().isEmpty() shouldBeEqualTo true
             hasSecondaryConstructors shouldBeEqualTo false
->>>>>>> 4d412767
         }
     }
 
@@ -35,13 +30,8 @@
 
         // then
         assertSoftly(sut) {
-<<<<<<< HEAD
             secondaryConstructors.isNotEmpty() shouldBeEqualTo true
-            hasSecondaryConstructors() shouldBeEqualTo true
-=======
-            secondaryConstructors.toList().isNotEmpty() shouldBeEqualTo true
             hasSecondaryConstructors shouldBeEqualTo true
->>>>>>> 4d412767
         }
     }
 
