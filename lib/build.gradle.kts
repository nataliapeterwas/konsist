--- conflicted
+++ resolved
@@ -36,11 +36,7 @@
             }
         }
 
-<<<<<<< HEAD
-        register("konsistArchitectureApiTest", JvmTestSuite::class) {
-=======
         register("apiTest", JvmTestSuite::class) {
->>>>>>> 77f811d6
             dependencies {
                 implementation(project(":lib"))
                 implementation(libs.kluent)
