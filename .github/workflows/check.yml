name: Check

on:
  push:
    branches: [ main ]

  pull_request:
    types: [ opened, synchronize ]

jobs:
# ======================================= Run Tests =========================================================
  konsist-junit-test:
    name: Konsist JUnit Test
    runs-on: ubuntu-latest
    steps:
      - name: checkout
        uses: actions/checkout@v3

      - name: Set up JDK
        uses: actions/setup-java@v3
        with:
          java-version: 19
          distribution: 'zulu'

      - name: JUnit Test
        run: ./gradlew :lib:test

      - uses: actions/upload-artifact@v3
        with:
          name: junit-test-report
          path: ./lib/build/test-results/test/

  konsist-konsist-test:
    name: Konsist Konsist Test
    runs-on: ubuntu-latest
    steps:
      - name: checkout
        uses: actions/checkout@v3

      - name: Set up JDK
        uses: actions/setup-java@v3
        with:
          java-version: 19
          distribution: 'zulu'

      - name: Konsist Test
        run: ./gradlew lib:konsistTest

      - uses: actions/upload-artifact@v3
        with:
          name: konsist-test-report
          path: ./lib/build/test-results/konsistTest/

  konsist-integration-test:
    name: Konsist Integration Test
    runs-on: ubuntu-latest
    steps:
      - name: checkout
        uses: actions/checkout@v3

      - name: Set up JDK
        uses: actions/setup-java@v3
        with:
          java-version: 19
          distribution: 'zulu'

      - name: Integration Test
        run: ./gradlew lib:integrationTest

      - uses: actions/upload-artifact@v3
        with:
          name: integration-test-report
          path: ./lib/build/test-results/integrationTest/

<<<<<<< HEAD
  konsist-architecture-api-test:
    name: Konsist Architecture Api Test
=======
  api-test:
    name: Api Test
>>>>>>> 77f811d6
    runs-on: ubuntu-latest
    steps:
      - name: checkout
        uses: actions/checkout@v3

      - name: Set up JDK
        uses: actions/setup-java@v3
        with:
          java-version: 19
          distribution: 'zulu'

<<<<<<< HEAD
      - name: Konsist Architecture Api Test
        run: ./gradlew lib:konsistArchitectureApiTest

      - uses: actions/upload-artifact@v3
        with:
          name: konsist-architecture-api-test-report
          path: ./lib/build/test-results/konsistArchitectureApiTest/
=======
      - name: Api Test
        run: ./gradlew lib:apiTest

      - uses: actions/upload-artifact@v3
        with:
          name: api-test-report
          path: ./lib/build/test-results/apiTest/
>>>>>>> 77f811d6

# ======================================= Run Linters =========================================================

  konsist-spotless:
    name: Konsist Spotless
    runs-on: ubuntu-latest
    steps:
      - name: checkout
        uses: actions/checkout@v3

      - name: Set up JDK
        uses: actions/setup-java@v3
        with:
          java-version: 19
          distribution: 'zulu'

      - name: Spotless
        run: ./gradlew spotlessCheck

  konsist-detekt:
    name: Konsist Detekt
    runs-on: ubuntu-latest
    steps:
      - name: checkout
        uses: actions/checkout@v3

      - name: Set up JDK
        uses: actions/setup-java@v3
        with:
          java-version: 19
          distribution: 'zulu'

      - name: Detekt
        run: ./gradlew detektCheck

      - uses: actions/upload-artifact@v3
        with:
          name: detekt-report
          path: ./**/build/reports/detekt/detekt.*

# ======================================= Check Paths =======================================

  path-tester-project-ubuntu:
    name: Path Tester Project Ubuntu
    runs-on: ubuntu-latest
    steps:
      - name: checkout
        uses: actions/checkout@v3

      - name: Set up JDK
        uses: actions/setup-java@v3
        with:
          java-version: 19
          distribution: 'zulu'

      - name: Publish
        run: >
          ./gradlew publishToMavenLocal
          -P konsist.releaseTarget=local
          -P konsist.signingKey=${{secrets.GPG_SIGNING_KEY_BASE_64}}
          -P konsist.signingPassword=${{secrets.GPG_SIGNING_PASSWORD_BASE_64}}

      - name: Run Integration Test
        run: cd test-projects/konsist-path-tester/ && ./gradlew integrationTest

  path-tester-project-windows:
    name: Path Tester Project Windows
    runs-on: windows-latest
    steps:
      - name: checkout
        uses: actions/checkout@v3

      - name: Set up JDK
        uses: actions/setup-java@v3
        with:
          java-version: |
            8
            19
          distribution: 'zulu'

      - name: Publish
        run: >
          ./gradlew publishToMavenLocal
          -P konsist.releaseTarget=local
          -P konsist.signingKey=${{secrets.GPG_SIGNING_KEY_BASE_64}}
          -P konsist.signingPassword=${{secrets.GPG_SIGNING_PASSWORD_BASE_64}}

      - name: Run Integration Test
        run: cd test-projects/konsist-path-tester/ && ./gradlew integrationTest

  root-path-gradle-tester-ubuntu:
    name: Root Path Tester Gradle Ubuntu
    runs-on: ubuntu-latest
    steps:
      - name: checkout
        uses: actions/checkout@v3

      - name: Set up JDK
        uses: actions/setup-java@v3
        with:
          java-version: 19
          distribution: 'zulu'

      - name: Publish
        run: >
          ./gradlew publishToMavenLocal
          -P konsist.releaseTarget=local
          -P konsist.signingKey=${{secrets.GPG_SIGNING_KEY_BASE_64}}
          -P konsist.signingPassword=${{secrets.GPG_SIGNING_PASSWORD_BASE_64}}

      - name: Run Root Integration Test
        run: cd test-projects/konsist-root-path-gradle-tester/ && ./gradlew integrationTest

      - name: Run App Integration Test
        run: cd test-projects/konsist-root-path-gradle-tester/ && ./gradlew app:integrationTest

  root-path-gradle-tester-windows:
    name: Root Path Tester Gradle Windows
    runs-on: windows-latest
    steps:
      - name: checkout
        uses: actions/checkout@v3

      - name: Set up JDK
        uses: actions/setup-java@v3
        with:
          java-version: |
            8
            19
          distribution: 'zulu'

      - name: Publish
        run: >
          ./gradlew publishToMavenLocal
          -P konsist.releaseTarget=local
          -P konsist.signingKey=${{secrets.GPG_SIGNING_KEY_BASE_64}}
          -P konsist.signingPassword=${{secrets.GPG_SIGNING_PASSWORD_BASE_64}}

      - name: Run Root Integration Test
        run: cd test-projects\konsist-root-path-gradle-tester\ && ./gradlew integrationTest

      - name: Run App Integration Test
        run: cd test-projects\konsist-root-path-gradle-tester\ && ./gradlew app:integrationTest

# ======================================= Library Artifact =========================================================
  konsist-artifact-check:
    name: Konsist Artifact Check
    runs-on: ubuntu-latest
    steps:
      - name: checkout
        uses: actions/checkout@v3

      - name: Set up JDK
        uses: actions/setup-java@v3
        with:
          java-version: 19
          distribution: 'zulu'

      - name: Set up Python
        uses: actions/setup-python@v4
        with:
          python-version: '3.11.3'

      - name: Assemble
        run: ./gradlew lib:assemble

      - name: Publish
        run: >
          ./gradlew publishToMavenLocal
          -P konsist.releaseTarget=local
          -P konsist.signingKey=${{secrets.GPG_SIGNING_KEY_BASE_64}}
          -P konsist.signingPassword=${{secrets.GPG_SIGNING_PASSWORD_BASE_64}}

      - name: List Artifacts
        run: ls -R ~/.m2/repository/

      - name: Show "lib.jar" content
        run: jar tf lib/build/libs/lib.jar

      - name: Check Dependencies Exposed By The Library Artifact
        run: python3 scripts/check_dependencies_exposed_by_library_artifact.py

      - uses: actions/upload-artifact@v3
        with:
          name: konsist.jar
          path: lib/build/libs/lib.jar

# ======================================= Other =========================================================

  konsist-dokka:
    name: Konsist Dokka
    runs-on: ubuntu-latest
    steps:
      - name: checkout
        uses: actions/checkout@v3

      - name: Set up JDK
        uses: actions/setup-java@v3
        with:
          java-version: 19
          distribution: 'zulu'

      - name: Dokka Generate Html Doc
        run: ./gradlew lib:dokkaHtml

      - uses: actions/upload-artifact@v3
        with:
          name: dokka-html-doc.jar
          path: ./lib/build/dokka/*<|MERGE_RESOLUTION|>--- conflicted
+++ resolved
@@ -72,33 +72,19 @@
           name: integration-test-report
           path: ./lib/build/test-results/integrationTest/
 
-<<<<<<< HEAD
-  konsist-architecture-api-test:
-    name: Konsist Architecture Api Test
-=======
   api-test:
     name: Api Test
->>>>>>> 77f811d6
-    runs-on: ubuntu-latest
-    steps:
-      - name: checkout
-        uses: actions/checkout@v3
-
-      - name: Set up JDK
-        uses: actions/setup-java@v3
-        with:
-          java-version: 19
-          distribution: 'zulu'
-
-<<<<<<< HEAD
-      - name: Konsist Architecture Api Test
-        run: ./gradlew lib:konsistArchitectureApiTest
-
-      - uses: actions/upload-artifact@v3
-        with:
-          name: konsist-architecture-api-test-report
-          path: ./lib/build/test-results/konsistArchitectureApiTest/
-=======
+    runs-on: ubuntu-latest
+    steps:
+      - name: checkout
+        uses: actions/checkout@v3
+
+      - name: Set up JDK
+        uses: actions/setup-java@v3
+        with:
+          java-version: 19
+          distribution: 'zulu'
+
       - name: Api Test
         run: ./gradlew lib:apiTest
 
@@ -106,7 +92,6 @@
         with:
           name: api-test-report
           path: ./lib/build/test-results/apiTest/
->>>>>>> 77f811d6
 
 # ======================================= Run Linters =========================================================
 
